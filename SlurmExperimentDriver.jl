########################################################################################################################
module SlurmExperimentDriver 
########################################################################################################################
# imports and exports
using Random, Distributions
using Debugger
using Distributed
using LinearAlgebra
using JLD
using DeSolvers
using L96 
using EnsembleKalmanSchemes
using FilterExps
using SmootherExps

########################################################################################################################
########################################################################################################################
## Experiments to run as a single function call
########################################################################################################################
# Filters 
########################################################################################################################
function filter_state_exp(j)
    f = load("/home/cgrudzien/da_benchmark/data/input_data/filter_state_input_args.jld")
    args = f["experiments"][j]
    filter_state(args)
end


########################################################################################################################
# Classic smoothers
########################################################################################################################
function classic_smoother_state_exp(j)
    f = load("/home/cgrudzien/da_benchmark/data/input_data/classic_state_smoother_input_args.jld")
    args = f["experiments"][j]
    classic_state(args)
end


########################################################################################################################
# Hybrid smoothers
########################################################################################################################
function hybrid_smoother_state_exp(j)
    f = load("/home/cgrudzien/da_benchmark/data/input_data/hybrid_state_smoother_input_args.jld")
    args = f["experiments"][j]
    hybrid_state(args)
end


########################################################################################################################
########################################################################################################################
# Iterative smoothers
########################################################################################################################
function iterative_smoother_state_exp(j)
    f = load("/home/cgrudzien/da_benchmark/data/input_data/iterative_state_smoother_input_args.jld")
    args = f["experiments"][j]
    iterative_state(args)
end


########################################################################################################################
########################################################################################################################
# Run experiments
########################################################################################################################
t = parse(Int64, ARGS[1])
s = ARGS[2]
<<<<<<< HEAD

if s == "filter_state"
    filter_state_exp(t)
elseif s == "classic_smoother_state"
    classic_smoother_state_exp(t)
elseif s == "hybrid_smoother_state"
    hybrid_smoother_state_exp(t)
elseif s == "iterative_smoother_state"
    iterative_smoother_state_exp(t)
end
=======

if s == "filter_state"
    filter_state_exp(t)
elseif s == "classic_smoother_state"
    classic_smoother_state_exp(t)
elseif s == "hybrid_smoother_state"
    hybrid_smoother_state_exp(t)
elseif s == "iterative_smoother_state"
    iterative_smoother_state_exp(t)
end

>>>>>>> 872c5d64

########################################################################################################################

end<|MERGE_RESOLUTION|>--- conflicted
+++ resolved
@@ -63,18 +63,6 @@
 ########################################################################################################################
 t = parse(Int64, ARGS[1])
 s = ARGS[2]
-<<<<<<< HEAD
-
-if s == "filter_state"
-    filter_state_exp(t)
-elseif s == "classic_smoother_state"
-    classic_smoother_state_exp(t)
-elseif s == "hybrid_smoother_state"
-    hybrid_smoother_state_exp(t)
-elseif s == "iterative_smoother_state"
-    iterative_smoother_state_exp(t)
-end
-=======
 
 if s == "filter_state"
     filter_state_exp(t)
@@ -86,8 +74,6 @@
     iterative_smoother_state_exp(t)
 end
 
->>>>>>> 872c5d64
-
 ########################################################################################################################
 
 end