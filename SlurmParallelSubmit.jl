--- conflicted
+++ resolved
@@ -195,23 +195,12 @@
 # Iterative smoothers
 ########################################################################################################################
 # [time_series, method, seed, lag, shift, adaptive, mda, obs_un, obs_dim, N_ens, infl] = args
-<<<<<<< HEAD
-
-
-=======
-#
-#
->>>>>>> 3c8166d6
 # load all standard parameter configurations
 sys_dim = 40
 obs_dim = 40
 nanl = 25000
 h = 0.01
-<<<<<<< HEAD
 schemes = ["lin-ienks-transform", "ienks-transform"]
-=======
-schemes = ["ienks-bundle", "ienks-transform"]
->>>>>>> 3c8166d6
 seed = 0
 lag = 1:3:52
 shift = 1
@@ -219,16 +208,11 @@
 obs_dim = 40
 N_ens = 15:2:43
 state_infl = LinRange(1.00, 1.10, 11)
-<<<<<<< HEAD
 mdas = [false, true]
-=======
-mda = true
->>>>>>> 3c8166d6
 time_series = [time_series_1, time_series_2]
 
 # load the experiments
 args = Tuple[]
-<<<<<<< HEAD
 for mda in mdas
     for ts in time_series
         for scheme in schemes
@@ -262,39 +246,6 @@
                         tmp = (ts, scheme, seed, l, shift, mda, obs_un, obs_dim, N, s_infl)
                         push!(args, tmp)
                     end
-=======
-for ts in time_series
-    for scheme in schemes
-        for l in lag
-            for N in N_ens
-                for s_infl in state_infl
-                    #tanl = parse(Float64,time_series_1[66:69])
-                    #name = scheme *
-                    #            "_l96_state_benchmark_seed_0000" *
-                    #            "_sys_dim_" * lpad(sys_dim, 2, "0") *
-                    #            "_obs_dim_" * lpad(obs_dim, 2, "0") *
-                    #            "_obs_un_" * rpad(obs_un, 4, "0") *
-                    #            "_nanl_" * lpad(nanl, 5, "0") *
-                    #            "_tanl_" * rpad(tanl, 4, "0") *
-                    #            "_h_" * rpad(h, 4, "0") *
-                    #            "_lag_" * lpad(l, 3, "0") *
-                    #            "_shift_" * lpad(shift, 3, "0") *
-                    #            "_mda_" * string(mda) *
-                    #            "_N_ens_" * lpad(N, 3,"0") *
-                    #            "_state_inflation_" * rpad(round(s_infl, digits=2), 4, "0") *
-                    #            ".jld"
-
-                    #fpath = "/x/capc/cgrudzien/da_benchmark/storage/smoother_state/" * scheme * "/diffusion_0.00/"
-                    #try
-                    #    f = load(fpath*name)
-                    #    
-                    #catch
-                    #    tmp = (ts, scheme, seed, l, shift, mda, obs_un, obs_dim, N, s_infl)
-                    #    push!(args, tmp)
-                    #end
-                    tmp = (ts, scheme, seed, l, shift, mda, obs_un, obs_dim, N, s_infl)
-                    push!(args, tmp)
->>>>>>> 3c8166d6
                 end
             end
         end
