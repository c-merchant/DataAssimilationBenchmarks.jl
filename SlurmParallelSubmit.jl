--- conflicted
+++ resolved
@@ -217,11 +217,7 @@
 obs_dim = 40
 nanl = 25000
 h = 0.01
-<<<<<<< HEAD
 schemes = ["lin-ienks-transform", "ienks-transform"]
-=======
-schemes = ["lin-ienks-transform"]
->>>>>>> 0da3ce2e
 seed = 0
 lag = 1:3:52
 gammas = Array{Float64}(1:11)
@@ -232,11 +228,7 @@
 N_ens = [21]
 state_infl = LinRange(1.00, 1.10, 11)
 #state_infl = [1.0]
-<<<<<<< HEAD
 mdas = [false]
-=======
-mdas = [true]
->>>>>>> 0da3ce2e
 time_series = [time_series_1]
 
 # load the experiments
