########################################################################################################################
module SlurmParallelSubmit 
########################################################################################################################
# imports and exports
push!(LOAD_PATH, "/home/cgrudzien/da_benchmark/data")
push!(LOAD_PATH, "/home/cgrudzien/da_benchmark")
push!(LOAD_PATH, "/home/cgrudzien/da_benchmark/methods")
push!(LOAD_PATH, "/home/cgrudzien/da_benchmark/models")
push!(LOAD_PATH, "/home/cgrudzien/da_benchmark/experiments")
using FilterExps, SmootherExps, EnsembleKalmanSchemes, DeSolvers, L96, JLD, Debugger

########################################################################################################################
########################################################################################################################
## Timeseries data 
########################################################################################################################
# observation timeseries to load into the experiment as truth twin
# timeseries are named by the model, seed to initialize, the integration scheme used to produce, number of analyses,
# the spinup length, and the time length between observation points
#
time_series_1 = "./data/timeseries/l96_timeseries_seed_0000_dim_40_diff_0.00_tanl_0.05_nanl_50000_spin_5000_h_0.010.jld"
time_series_2 = "./data/timeseries/l96_timeseries_seed_0000_dim_40_diff_0.00_tanl_0.10_nanl_50000_spin_5000_h_0.010.jld"
#time_series = "./data/timeseries/l96_timeseries_seed_0000_dim_40_diff_0.10_tanl_0.05_nanl_50000_spin_5000_h_0.005.jld"
#time_series = "./data/timeseries/l96_timeseries_seed_0000_dim_40_diff_0.10_tanl_0.10_nanl_50000_spin_5000_h_0.005.jld"
########################################################################################################################

########################################################################################################################
## Experiment parameter generation 
########################################################################################################################
########################################################################################################################
# Classic smoothers
########################################################################################################################
# hybrid_state single run for degbugging, arguments are
# time_series, method, seed, lag, shift, obs_un, obs_dim, N_ens, state_infl = args
#
#schemes = ["etks"]
#seed = 0
#lag = 1:3:52
#shift = 1
#obs_un = 1.0
#obs_dim = 40
#N_ens = 15:2:43
#state_infl = LinRange(1.0, 1.10, 11)
#
## load the experiments
#args = Tuple[]
#for scheme in schemes
#    for l in lag
#        for N in N_ens
#            for s_infl in state_infl
#                tmp = (time_series, scheme, seed, l, shift, obs_un, obs_dim, N, s_infl)
#                push!(args, tmp)
#            end
#        end
#    end
#end
#
#name = "/home/cgrudzien/da_benchmark/data/input_data/classic_state_smoother_input_args.jld"
#save(name, "experiments", args)
#
#
########################################################################################################################
# Hybrid smoothers
########################################################################################################################
# hybrid_state single run for degbugging, arguments are
# [time_series, method, seed, lag, shift, mda, obs_un, obs_dim, N_ens, state_infl = args
#
schemes = ["etks"]
seed = 0
lag = 1:3:52
shift = 1
obs_un = 1.0
obs_dim = 40
N_ens = 15:2:43
state_infl = LinRange(1.00, 1.10, 11)
mda = true
<<<<<<< HEAD

# load the experiments
args = Tuple[]
for scheme in schemes
    for l in lag
        for N in N_ens
            for s_infl in state_infl
                tmp = (time_series, scheme, seed, l, shift, mda, obs_un, obs_dim, N, s_infl)
                push!(args, tmp)
=======
time_series = [time_series_1, time_series_2]

# load the experiments
args = Tuple[]
for ts in time_series
    for scheme in schemes
        for l in lag
            for N in N_ens
                for s_infl in state_infl
                    tmp = (ts, scheme, seed, l, shift, mda, obs_un, obs_dim, N, s_infl)
                    push!(args, tmp)
                end
>>>>>>> fb74bc01
            end
        end
    end
end

name = "/home/cgrudzien/da_benchmark/data/input_data/hybrid_state_smoother_input_args.jld"
save(name, "experiments", args)

########################################################################################################################
########################################################################################################################
# Iterative smoothers
########################################################################################################################
# submit the experiments given the parameters and write to text files over the initializations
# [time_series, method, seed, lag, shift, mda, obs_un, obs_dim, N_ens, infl] = args
#
#schemes = ["ienks-bundle"]
#seed = 0
#lag = 1:3:52
#shift = 1
#obs_un = 1.0
#obs_dim = 40
#N_ens = 15:2:43
#state_infl = LinRange(1.00, 1.10, 11)
#mda = false
#
## load the experiments
#args = Tuple[]
#for scheme in schemes
#    for l in lag
#        for N in N_ens
#            for s_infl in state_infl
#                tmp = (time_series, scheme, seed, l, shift, mda, obs_un, obs_dim, N, s_infl)
#                push!(args, tmp)
#            end
#        end
#    end
#end
#
#name = "/home/cgrudzien/da_benchmark/data/input_data/iterative_state_smoother_input_args.jld"
#save(name, "experiments", args)
#
########################################################################################################################
# Loop submit the experiments in the above to the queue
########################################################################################################################
for j in 1:length(args) 
    f = open("./submit_job.sl", "w")
    write(f,"#!/bin/bash\n")
    write(f,"#SBATCH -n 1\n")
    write(f,"#SBATCH -o experiment.out\n")
    write(f,"#SBATCH -e experiment.err\n")
    write(f,"julia SlurmExperimentDriver.jl " * "\"" *string(j) * "\"")
    close(f)
    my_command = `sbatch  submit_job.sl`
    run(my_command)
end

end<|MERGE_RESOLUTION|>--- conflicted
+++ resolved
@@ -73,18 +73,7 @@
 N_ens = 15:2:43
 state_infl = LinRange(1.00, 1.10, 11)
 mda = true
-<<<<<<< HEAD
 
-# load the experiments
-args = Tuple[]
-for scheme in schemes
-    for l in lag
-        for N in N_ens
-            for s_infl in state_infl
-                tmp = (time_series, scheme, seed, l, shift, mda, obs_un, obs_dim, N, s_infl)
-                push!(args, tmp)
-=======
-time_series = [time_series_1, time_series_2]
 
 # load the experiments
 args = Tuple[]
@@ -96,7 +85,6 @@
                     tmp = (ts, scheme, seed, l, shift, mda, obs_un, obs_dim, N, s_infl)
                     push!(args, tmp)
                 end
->>>>>>> fb74bc01
             end
         end
     end
