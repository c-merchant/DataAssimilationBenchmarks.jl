#######################################################################################################################
module SmootherExps
########################################################################################################################
########################################################################################################################
# imports and exports
using Debugger
using Random, Distributions, Statistics
using JLD
using LinearAlgebra
using EnsembleKalmanSchemes, DeSolvers, L96
export classic_state, classic_param, hybrid_state, hybrid_param, iterative_state

########################################################################################################################
########################################################################################################################
# Main smoothing experiments, debugged and validated for use with schemes in methods directory
########################################################################################################################
# All experiments are funcitonalized so that they can be called from an array of parameter values which will typically
# be varied with naive parallelism.  Relevant arguments and experimental results are dumped as a side effect to a
# dictionary in a JLD.  Returns runtime in minutes.
########################################################################################################################

function classic_state(args::Tuple{String,String,Int64,Int64,Int64,Float64,Int64,Int64,Float64})
    # time the experiment
    t1 = time()

    # Define experiment parameters
    time_series, method, seed, lag, shift, obs_un, obs_dim, N_ens, state_infl = args

    # load the timeseries and associated parameters
    ts = load(time_series)::Dict{String,Any}
    diffusion = ts["diffusion"]::Float64
    f = ts["F"]::Float64
    tanl = ts["tanl"]::Float64
    h = 0.01
    dx_dt = L96.dx_dt
    step_model = rk4_step!
    
    # number of discrete forecast steps
    f_steps = convert(Int64, tanl / h)

    # number of analyses
    nanl = 25

    # set seed 
    Random.seed!(seed)
    
    # define the initial ensembles, squeezing the sys_dim times 1 array from the timeseries generation
    obs = ts["obs"]::Array{Float64, 2}
    init = obs[:, 1]
    sys_dim = length(init)
    ens = rand(MvNormal(init, I), N_ens)

    # define the observation sequence where we project the true state into the observation space and
    # perturb by white-in-time-and-space noise with standard deviation obs_un
    obs = obs[:, 1:nanl + 2 * lag + 1]
    truth = copy(obs)

    # define kwargs
    kwargs = Dict{String,Any}(
                "dx_dt" => dx_dt,
                "f_steps" => f_steps,
                "step_model" => step_model, 
                "dx_params" => [f],
                "h" => h,
                "diffusion" => diffusion,
                "shift" => shift,
                "mda" => false
                             )

    # define the observation operator, observation error covariance and observations with error 
    H = alternating_obs_operator(sys_dim, obs_dim, kwargs)
    obs_cov = obs_un^2.0 * I
    obs = H * obs + obs_un * rand(Normal(), size(obs))
    
    # create storage for the forecast and analysis statistics, indexed in relative time
    # the first index corresponds to time 1, last index corresponds to index nanl + 2 * lag + 1
    fore_rmse = Vector{Float64}(undef, nanl + 2 * lag + 1) 
    filt_rmse = Vector{Float64}(undef, nanl + 2 * lag + 1)
    anal_rmse = Vector{Float64}(undef, nanl + 2 * lag + 1)
    
    fore_spread = Vector{Float64}(undef, nanl + 2 * lag + 1)
    filt_spread = Vector{Float64}(undef, nanl + 2 * lag + 1)
    anal_spread = Vector{Float64}(undef, nanl + 2 * lag + 1)

    # make a place-holder first posterior of zeros length lag, this will become the "re-analyzed" posterior
    # for negative and first time indices
    posterior = Array{Float64}(undef, sys_dim, N_ens, lag)

    # we will run through nanl total analyses, i ranges in the absolute analysis-time index, 
    # we perform assimilation of the observation window from time 2 to time nanl + 1 + lag at increments of shift 
    # starting at time 2 because of no observations at time 1 
    # only the interval 2 : nanl + 1 is stored later for all statistics
    for i in 2: shift : nanl + 1 + lag
        kwargs["posterior"] = posterior
        # observations indexed in absolute time
        analysis = ls_smoother_classic(method, ens, H, obs[:, i: i + shift - 1], obs_cov, state_infl, kwargs)
        ens = analysis["ens"]
        fore = analysis["fore"]
        filt = analysis["filt"]
        post = analysis["post"]
        
        for j in 1:shift
            # compute the forecast, filter and analysis statistics -- indices for the forecast, filter, analysis 
            # statistics storage index starts at absolute time 1, truth index starts at absolute time 1
            fore_rmse[i + j - 1], fore_spread[i + j - 1] = analyze_ensemble(fore[:, :, j], 
                                                                                        truth[:, i + j - 1])
            filt_rmse[i + j - 1], filt_spread[i + j - 1] = analyze_ensemble(filt[:, :, j], 
                                                                                        truth[:, i + j - 1])

            # we analyze the posterior states that will be discarded in the non-overlapping DAWs
            if shift == lag
                # for the shift=lag, all states are analyzed and discared, no dummy past states are used
                # truth follows times minus 1 from the filter and forecast stastistics
                anal_rmse[i + j - 2], anal_spread[i + j - 2] = analyze_ensemble(post[:, :, j],
                                                                                truth[:, i + j - 2])

            elseif i > lag 
                # for lag > shift, we wait for the dummy lag-1-total posterior states to be cycled out
                # the first posterior starts with the first prior at time 1, later discarded to align stats
                anal_rmse[i - lag + j - 1], anal_spread[i - lag + j - 1] = analyze_ensemble(post[:, :, j], 
                                                                                    truth[:, i - lag + j - 1])
            end
        end
        
        # reset the posterior
        if lag == shift
            # the assimilation windows are disjoint and therefore we reset completely
            posterior = Array{Float64}(undef, sys_dim, N_ens, lag)
        else
            # the assimilation windows overlap and therefore we update the posterior by removing the first-shift 
            # values from the DAW and including the filter states in the last-shift values of the DAW
            posterior = cat(post[:, :, 1 + shift: end],  filt, dims=3)
        end
    end

    # cut the statistics so that they align on the same absolute time points 
    fore_rmse = fore_rmse[2: nanl + 1]
    fore_spread = fore_spread[2: nanl + 1]
    filt_rmse = filt_rmse[2: nanl + 1]
    filt_spread = filt_spread[2: nanl + 1]
    anal_rmse = anal_rmse[2: nanl + 1]
    anal_spread = anal_spread[2: nanl + 1]

    data = Dict{String,Any}(
            "fore_rmse"=> fore_rmse,
            "filt_rmse"=> filt_rmse,
            "anal_rmse"=> anal_rmse,
            "fore_spread"=> fore_spread,
            "filt_spread"=> filt_spread,
            "anal_spread"=> anal_spread,
            "method"=> method,
            "seed" => seed, 
            "diffusion"=> diffusion,
            "sys_dim"=> sys_dim,
            "obs_dim"=> obs_dim, 
            "obs_un"=> obs_un,
            "nanl"=> nanl,
            "tanl"=> tanl,
            "lag"=> lag,
            "shift"=> shift,
            "h"=> h,
            "N_ens"=> N_ens, 
            "state_infl"=> round(state_infl, digits=2)
           )
    
    path = "./data/" * method * "_classic/" 
    name = method * 
            "_classic_smoother_l96_state_benchmark_seed_" * lpad(seed, 4, "0") * 
            "_sys_dim_" * lpad(sys_dim, 2, "0") * 
            "_obs_dim_" * lpad(obs_dim, 2, "0") * 
            "_obs_un_" * rpad(obs_un, 4, "0") *
            "_nanl_" * lpad(nanl, 5, "0") * 
            "_tanl_" * rpad(tanl, 4, "0") * 
            "_h_" * rpad(h, 4, "0") *
            "_lag_" * lpad(lag, 3, "0") * 
            "_shift_" * lpad(shift, 3, "0") *
            "_N_ens_" * lpad(N_ens, 3,"0") * 
            "_state_inflation_" * rpad(round(state_infl, digits=2), 4, "0") * 
            ".jld"


    save(path * name, data)
    print("Runtime " * string(round((time() - t1)  / 60.0, digits=4))  * " minutes\n")

end


#########################################################################################################################

function classic_param(args::Tuple{String,String,Int64,Int64,Int64,Float64,Int64,Float64,Float64,Int64,Float64,Float64})
    # time the experiment
    t1 = time()

    # Define experiment parameters
    time_series, method, seed, lag, shift, obs_un, obs_dim, param_err, param_wlk, N_ens, state_infl, param_infl = args

    # load the timeseries and associated parameters
    ts = load(time_series)::Dict{String,Any}
    diffusion = ts["diffusion"]::Float64
    f = ts["F"]::Float64
    tanl = ts["tanl"]::Float64
    h = 0.01
    dx_dt = L96.dx_dt
    step_model = rk4_step!
    
    # number of discrete forecast steps
    f_steps = convert(Int64, tanl / h)

    # number of analyses
    nanl = 25000

    # set seed 
    Random.seed!(seed)
    
    # define the initialization 
    obs = ts["obs"]::Array{Float64,2}
    init = obs[:, 1]

    # define the initial state ensemble
    ens = rand(MvNormal(init, I), N_ens)
    param_truth = [f]
    state_dim = length(init)
    sys_dim = state_dim + length(param_truth)

    # extend this by the parameter ensemble
    if length(param_truth) > 1
        # note here the covariance is supplied such that the standard deviation is a percent of the parameter value
        param_ens = rand(MvNormal(param_truth, diagm(param_truth * param_err).^2.0), N_ens)
    else
        # note here the standard deviation is supplied directly
        param_ens = rand(Normal(param_truth[1], param_truth[1]*param_err), 1, N_ens)
    end

    # define the extended state ensemble
    ens = [ens; param_ens]

    # define kwargs
    kwargs = Dict{String,Any}(
                "dx_dt" => dx_dt,
                "f_steps" => f_steps,
                "step_model" => step_model, 
                "h" => h,
                "diffusion" => diffusion,
                "state_dim" => state_dim,
                "param_wlk" => param_wlk,
                "param_infl" => param_infl,
                "shift" => shift,
                "mda" => false
                             )

    # define the observation sequence where we project the true state into the observation space and
    # perturb by white-in-time-and-space noise with standard deviation obs_un
    obs = obs[:, 1:nanl + 2 * lag + 1]
    truth = copy(obs)
    H = alternating_obs_operator(state_dim, obs_dim, kwargs) 
    obs =  H * obs + obs_un * rand(Normal(), size(obs))
    obs_cov = obs_un^2.0 * I

    # define the observation operator on the extended state, used for the ensemble
    H = alternating_obs_operator(sys_dim, obs_dim, kwargs) 

    # create storage for the forecast and analysis statistics, indexed in relative time
    # the first index corresponds to time 1, last index corresponds to index nanl + 2 * lag + 1
    fore_rmse = Vector{Float64}(undef, nanl + 2 * lag + 1) 
    filt_rmse = Vector{Float64}(undef, nanl + 2 * lag + 1)
    anal_rmse = Vector{Float64}(undef, nanl + 2 * lag + 1)
    para_rmse = Vector{Float64}(undef, nanl + 2 * lag + 1)
    
    fore_spread = Vector{Float64}(undef, nanl + 2 * lag + 1)
    filt_spread = Vector{Float64}(undef, nanl + 2 * lag + 1)
    anal_spread = Vector{Float64}(undef, nanl + 2 * lag + 1)
    para_spread = Vector{Float64}(undef, nanl + 2 * lag + 1)

    # make a place-holder first posterior of zeros length lag, this will become the "re-analyzed" posterior
    # for negative and first time indices
    posterior = Array{Float64}(undef, sys_dim, N_ens, lag)

    # we will run through nanl total analyses, i ranges in the absolute analysis-time index, 
    # we perform assimilation of the observation window from time 2 to time nanl + 1 + lag at increments of shift 
    # starting at time 2 because of no observations at time 1 
    # only the interval 2 : nanl + 1 is stored later for all statistics
    for i in 2: shift : nanl + 1 + lag
        kwargs["posterior"] = posterior
        # observations indexed in absolute time
        analysis = ls_smoother_classic(method, ens, H, obs[:, i: i + shift - 1], obs_cov, state_infl, kwargs)
        ens = analysis["ens"]
        fore = analysis["fore"]
        filt = analysis["filt"]
        post = analysis["post"]
        
        for j in 1:shift
            # compute the forecast, filter and analysis statistics -- indices for the forecast, filter, analysis 
            # statistics storage index starts at absolute time 1, truth index starts at absolute time 1
            fore_rmse[i + j - 1], fore_spread[i + j - 1] = analyze_ensemble(fore[1:state_dim, :, j], 
                                                                                        truth[:, i + j - 1])
            filt_rmse[i + j - 1], filt_spread[i + j - 1] = analyze_ensemble(filt[1:state_dim, :, j], 
                                                                                        truth[:, i + j - 1])

            # we analyze the posterior states that will be discarded in the non-overlapping DAWs
            if shift == lag
                # for the shift=lag, all states are analyzed and discared, no dummy past states are used
                # truth follows times minus 1 from the filter and forecast stastistics
                anal_rmse[i + j - 2], anal_spread[i + j - 2] = analyze_ensemble(post[1:state_dim, :, j],
                                                                                truth[:, i + j - 2])

                para_rmse[i + j - 2], 
                para_spread[i + j - 2] = analyze_ensemble_parameters(post[state_dim + 1: end, :, j], 
                                                                                param_truth)
            elseif i > lag 
                # for lag > shift, we wait for the dummy lag-1-total posterior states to be cycled out
                # the first posterior starts with the first prior at time 1, later discarded to align stats
                anal_rmse[i - lag + j - 1], anal_spread[i - lag + j - 1] = analyze_ensemble(post[1:state_dim, :, j], 
                                                                                    truth[:, i - lag + j - 1])

                para_rmse[i - lag + j - 1], 
                para_spread[i - lag + j - 1] = analyze_ensemble_parameters(post[state_dim + 1: end, :, j], 
                                                                                param_truth)
            end
        end
        
        # reset the posterior
        if lag == shift
            # the assimilation windows are disjoint and therefore we reset completely
            posterior = Array{Float64}(undef, sys_dim, N_ens, lag)
        else
            # the assimilation windows overlap and therefore we update the posterior by removing the first-shift 
            # values from the DAW and including the filter states in the last-shift values of the DAW
            posterior = cat(post[:, :, 1 + shift: end],  filt, dims=3)
        end
    end

    # cut the statistics so that they align on the same absolute time points 
    fore_rmse = fore_rmse[2: nanl + 1]
    fore_spread = fore_spread[2: nanl + 1]
    filt_rmse = filt_rmse[2: nanl + 1]
    filt_spread = filt_spread[2: nanl + 1]
    anal_rmse = anal_rmse[2: nanl + 1]
    anal_spread = anal_spread[2: nanl + 1]
    para_rmse = para_rmse[2: nanl + 1]
    para_spread = para_spread[2: nanl + 1]

    data = Dict{String,Any}(
            "fore_rmse"=> fore_rmse,
            "filt_rmse"=> filt_rmse,
            "anal_rmse"=> anal_rmse,
            "param_rmse"=> para_rmse,
            "fore_spread"=> fore_spread,
            "filt_spread"=> filt_spread,
            "anal_spread"=> anal_spread,
            "param_spread"=> para_spread,
            "method"=> method,
            "seed" => seed, 
            "diffusion"=> diffusion,
            "sys_dim"=> sys_dim,
            "state_dim" => state_dim,
            "obs_dim"=> obs_dim, 
            "obs_un"=> obs_un,
            "param_err" => param_err,
            "param_wlk" => param_wlk,
            "nanl"=> nanl,
            "tanl"=> tanl,
            "lag"=> lag,
            "shift"=> shift,
            "h"=> h,
            "N_ens"=> N_ens, 
            "state_infl"=> round(state_infl, digits=2),
            "param_infl" => round(param_infl, digits=2)
           )
    
    path = "./data/" * method * "_classic/" 
    name = method * 
            "_classic_smoother_l96_param_benchmark_seed_" * lpad(seed, 4, "0") * 
            "_sys_dim_" * lpad(sys_dim, 2, "0") * 
            "_obs_dim_" * lpad(obs_dim, 2, "0") * 
            "_obs_un_" * rpad(obs_un, 4, "0") *
            "_param_err_" * rpad(param_err, 4, "0") * 
            "_param_wlk_" * rpad(param_wlk, 6, "0") * 
            "_nanl_" * lpad(nanl, 5, "0") * 
            "_tanl_" * rpad(tanl, 4, "0") * 
            "_h_" * rpad(h, 4, "0") *
            "_lag_" * lpad(lag, 3, "0") * 
            "_shift_" * lpad(shift, 3, "0") *
            "_N_ens_" * lpad(N_ens, 3,"0") * 
            "_state_inflation_" * rpad(round(state_infl, digits=2), 4, "0") * 
            "_param_infl_" * rpad(round(param_infl, digits=2), 4, "0") * 
            ".jld"

    save(path * name, data)
    print("Runtime " * string(round((time() - t1)  / 60.0, digits=4))  * " minutes\n")

end


#########################################################################################################################

function hybrid_state(args::Tuple{String,String,Int64,Int64,Int64,Bool,Float64,Int64,Int64,Float64})
    
    # time the experiment
    t1 = time()

    # Define experiment parameters
    time_series, method, seed, lag, shift, mda, obs_un, obs_dim, N_ens, state_infl = args

    # load the timeseries and associated parameters
    ts = load(time_series)::Dict{String,Any}
    diffusion = ts["diffusion"]::Float64
    f = ts["F"]::Float64
    tanl = ts["tanl"]::Float64
    h = 0.01
    dx_dt = L96.dx_dt
    step_model = rk4_step!
    
    # number of discrete forecast steps
    f_steps = convert(Int64, tanl / h)

    # number of analyses
    nanl = 25000

    # set seed 
    Random.seed!(seed)
    
    # define the initial ensembles
    obs = ts["obs"]::Array{Float64, 2}
    init = obs[:, 1]
    sys_dim = length(init)
    ens = rand(MvNormal(init, I), N_ens)

    # define the observation sequence where we project the true state into the observation space and
    # perturb by white-in-time-and-space noise with standard deviation obs_un
    obs = obs[:, 1:nanl + 2 * lag + 1]
    truth = copy(obs)

    # define kwargs
    kwargs = Dict{String,Any}(
                "dx_dt" => dx_dt,
                "f_steps" => f_steps,
                "step_model" => step_model, 
                "dx_params" => [f],
                "h" => h,
                "diffusion" => diffusion,
                "shift" => shift,
                "mda" => mda 
                             )

    # define the observation operator, observation error covariance and observations with error 
    H = alternating_obs_operator(sys_dim, obs_dim, kwargs)
    obs_cov = obs_un^2.0 * I
    obs = H * obs + obs_un * rand(Normal(), size(obs))
    
    # create storage for the forecast and analysis statistics, indexed in relative time
    # the first index corresponds to time 1, last index corresponds to index nanl + 2 * lag + 1
    fore_rmse = Vector{Float64}(undef, nanl + 2 * lag + 1) 
    filt_rmse = Vector{Float64}(undef, nanl + 2 * lag + 1)
    anal_rmse = Vector{Float64}(undef, nanl + 2 * lag + 1)
    
    fore_spread = Vector{Float64}(undef, nanl + 2 * lag + 1)
    filt_spread = Vector{Float64}(undef, nanl + 2 * lag + 1)
    anal_spread = Vector{Float64}(undef, nanl + 2 * lag + 1)

    # perform an initial spin for the smoothed re-analyzed first prior estimate while handling 
    # new observations with a filtering step to prevent divergence of the forecast for long lags
    spin = true
    kwargs["spin"] = spin
    posterior = Array{Float64}(undef, sys_dim, N_ens, shift)
    kwargs["posterior"] = posterior
    
    # we will run through nanl + 2 * lag total analyses but discard the last-lag forecast values and
    # first-lag posterior values so that the statistics align on the same time points after the spin
    for i in 2: shift : nanl + lag + 1
        # perform assimilation of the DAW
        # we use the observation window from current time +1 to current time +lag
        if mda
            # NOTE: mda spin weights are only designed for shift=1
            if spin
                # for the first rebalancing step, all observations are new and get fully assimilated
                # observation weights are given with respect to a special window in terms of the
                # number of times the observation will be assimilated
                kwargs["obs_weights"] = [i-1:lag-1; ones(i-1) * lag] 
                kwargs["reb_weights"] = ones(lag) 

            elseif i <= lag
                # if still processing observations from the spin cycle, deal with special weights
                # given by the number of times the observation is assimilated
                obs_weights = [i-1:lag-1; ones(i-1) * lag]
                kwargs["obs_weights"] = obs_weights
                one_minus_α_k = (Vector{Float64}(1:lag)) ./ obs_weights
                kwargs["reb_weights"] = 1 ./ one_minus_α_k 

            else
                # otherwise equal weights
                kwargs["obs_weights"] = ones(lag) * lag
                kwargs["reb_weights"] = 1 ./ (Vector{Float64}(1:lag) ./ lag)
            end
        end

        # peform the analysis
        analysis = ls_smoother_hybrid(method, ens, H, obs[:, i: i + lag - 1], obs_cov, state_infl, kwargs)
        ens = analysis["ens"]
        fore = analysis["fore"]
        filt = analysis["filt"]
        post = analysis["post"]

        if spin
            for j in 1:lag 
                # compute forecast and filter statistics on the first lag states during spin period
                fore_rmse[i - 1 + j], fore_spread[i - 1 + j] = analyze_ensemble(fore[:, :, j], 
                                                                                    truth[:, i - 1 + j])
                
                filt_rmse[i - 1 + j], filt_spread[i - 1 + j] = analyze_ensemble(filt[:, :, j], 
                                                                                    truth[:, i - 1 + j])
            end

            for j in 1:shift
                # compute only the reanalyzed prior and the shift-forward forecasted reanalysis
                anal_rmse[i - 2 + j], anal_spread[i - 2 + j] = analyze_ensemble(post[:, :, j], truth[:, i - 2 + j])
            end

            # turn off the initial spin period, continue hereafter on the normal assimilation cycle
            spin = false
            kwargs["spin"] = spin

        else
            for j in 1:shift
                # compute the forecast, filter and analysis statistics
                # indices for the forecast, filter, analysis and truth arrays are in absolute time,
                # forecast / filter stats computed beyond the first lag period for the spin
                fore_rmse[i + lag - 1 - shift + j], 
                fore_spread[i + lag - 1 - shift + j] = analyze_ensemble(fore[:, :, j], 
                                                                                    truth[:, i + lag - 1 - shift + j])
                
                filt_rmse[i + lag - 1 - shift + j], 
                filt_spread[i + lag - 1 - shift + j] = analyze_ensemble(filt[:, :, j], 
                                                                                    truth[:, i + lag - 1 - shift + j])
                
                # analysis statistics computed beyond the first shift
                anal_rmse[i - 2 + j], anal_spread[i - 2 + j] = analyze_ensemble(post[:, :, j], truth[:, i - 2 + j])
            end
        end
    end

    # cut the statistics so that they align on the same absolute time points 
    fore_rmse = fore_rmse[2: nanl + 1]
    fore_spread = fore_spread[2: nanl + 1]
    filt_rmse = filt_rmse[2: nanl + 1]
    filt_spread = filt_spread[2: nanl + 1]
    anal_rmse = anal_rmse[2: nanl + 1]
    anal_spread = anal_spread[2: nanl + 1]

    data = Dict{String,Any}(
            "fore_rmse"=> fore_rmse,
            "filt_rmse"=> filt_rmse,
            "anal_rmse"=> anal_rmse,
            "fore_spread"=> fore_spread,
            "filt_spread"=> filt_spread,
            "anal_spread"=> anal_spread,
            "method"=> method,
            "seed" => seed, 
            "diffusion"=> diffusion,
            "sys_dim"=> sys_dim,
            "obs_dim"=> obs_dim, 
            "obs_un"=> obs_un,
            "nanl"=> nanl,
            "tanl"=> tanl,
            "lag"=> lag,
            "shift"=> shift,
            "mda" => mda,
            "h"=> h,
            "N_ens"=> N_ens, 
            "state_infl"=> round(state_infl, digits=2)
           )
    
    path = "./data/" * method * "_hybrid/" 
    name = method * 
            "_hybrid_smoother_l96_state_benchmark_seed_" * lpad(seed, 4, "0") * 
            "_sys_dim_" * lpad(sys_dim, 2, "0") * 
            "_obs_dim_" * lpad(obs_dim, 2, "0") * 
            "_obs_un_" * rpad(obs_un, 4, "0") *
            "_nanl_" * lpad(nanl, 5, "0") * 
            "_tanl_" * rpad(tanl, 4, "0") * 
            "_h_" * rpad(h, 4, "0") *
            "_lag_" * lpad(lag, 3, "0") * 
            "_shift_" * lpad(shift, 3, "0") * 
            "_mda_" * string(mda) *
            "_N_ens_" * lpad(N_ens, 3,"0") * 
            "_state_inflation_" * rpad(round(state_infl, digits=2), 4, "0") * 
            ".jld"


    save(path * name, data)
    print("Runtime " * string(round((time() - t1)  / 60.0, digits=4))  * " minutes\n")

end


#########################################################################################################################

function hybrid_adaptive_state(args::Tuple{String,String,Int64,Int64,Int64,Bool,Float64,Int64,Int64,Float64}, tail::Int64=3)
    
    # time the experiment
    t1 = time()

    # Define experiment parameters
    time_series, method, seed, lag, shift, mda, obs_un, obs_dim, N_ens, state_infl = args

    # load the timeseries and associated parameters
    ts = load(time_series)::Dict{String,Any}
    diffusion = ts["diffusion"]::Float64
    f = ts["F"]::Float64
    tanl = ts["tanl"]::Float64
    h = 0.01
    dx_dt = L96.dx_dt
    step_model = rk4_step!
    
    # number of discrete forecast steps
    f_steps = convert(Int64, tanl / h)

    # number of analyses
    nanl = 25

    # set seed 
    Random.seed!(seed)
    
    # define the initial ensembles
    obs = ts["obs"]::Array{Float64, 2}
    init = obs[:, 1]
    sys_dim = length(init)
    ens = rand(MvNormal(init, I), N_ens)

    # define the observation sequence where we project the true state into the observation space and
    # perturb by white-in-time-and-space noise with standard deviation obs_un
    obs = obs[:, 1:nanl + 2 * lag + 1]
    truth = copy(obs)

    # define kwargs
    kwargs = Dict{String,Any}(
                "dx_dt" => dx_dt,
                "f_steps" => f_steps,
                "step_model" => step_model, 
                "dx_params" => [f],
                "h" => h,
                "diffusion" => diffusion,
                "shift" => shift,
                "mda" => mda 
                             )

    if method == "etks_adaptive"
        tail_spin = true
        kwargs["tail_spin"] = tail_spin
        kwargs["analysis"] = Array{Float64}(undef, sys_dim, N_ens, lag)
        kwargs["analysis_innovations"] = Array{Float64}(undef, sys_dim, lag)
    end

    # define the observation operator, observation error covariance and observations with error 
    H = alternating_obs_operator(sys_dim, obs_dim, kwargs)
    obs_cov = obs_un^2.0 * I
    obs = H * obs + obs_un * rand(Normal(), size(obs))
    
    # create storage for the forecast and analysis statistics, indexed in relative time
    # the first index corresponds to time 1, last index corresponds to index nanl + 2 * lag + 1
    fore_rmse = Vector{Float64}(undef, nanl + 2 * lag + 1) 
    filt_rmse = Vector{Float64}(undef, nanl + 2 * lag + 1)
    anal_rmse = Vector{Float64}(undef, nanl + 2 * lag + 1)
    
    fore_spread = Vector{Float64}(undef, nanl + 2 * lag + 1)
    filt_spread = Vector{Float64}(undef, nanl + 2 * lag + 1)
    anal_spread = Vector{Float64}(undef, nanl + 2 * lag + 1)

    # perform an initial spin for the smoothed re-analyzed first prior estimate while handling 
    # new observations with a filtering step to prevent divergence of the forecast for long lags
    spin = true
    kwargs["spin"] = spin
    posterior = Array{Float64}(undef, sys_dim, N_ens, shift)
    kwargs["posterior"] = posterior
    
    # we will run through nanl + 2 * lag total analyses but discard the last-lag forecast values and
    # first-lag posterior values so that the statistics align on the same time points after the spin
    for i in 2: shift : nanl + lag + 1
        # perform assimilation of the DAW
        # we use the observation window from current time +1 to current time +lag
        if mda
            # NOTE: mda spin weights are only designed for shift=1
            if spin
                # for the first rebalancing step, all observations are new and get fully assimilated
                # observation weights are given with respect to a special window in terms of the
                # number of times the observation will be assimilated
                kwargs["obs_weights"] = [i-1:lag-1; ones(i-1) * lag] 
                kwargs["reb_weights"] = ones(lag) 

            elseif i <= lag
                # if still processing observations from the spin cycle, deal with special weights
                # given by the number of times the observation is assimilated
                obs_weights = [i-1:lag-1; ones(i-1) * lag]
                kwargs["obs_weights"] = obs_weights
                one_minus_α_k = (Vector{Float64}(1:lag)) ./ obs_weights
                kwargs["reb_weights"] = 1 ./ one_minus_α_k 

            else
                # otherwise equal weights
                kwargs["obs_weights"] = ones(lag) * lag
                kwargs["reb_weights"] = 1 ./ (Vector{Float64}(1:lag) ./ lag)
            end
        end

        # peform the analysis
        analysis = ls_smoother_hybrid(method, ens, H, obs[:, i: i + lag - 1], obs_cov, state_infl, kwargs)
        ens = analysis["ens"]
        fore = analysis["fore"]
        filt = analysis["filt"]
        post = analysis["post"]

        if method == "etks_adaptive"
            # cycle the analysis states for the new DAW
            kwargs["analysis"] = analysis["anal"]
            if tail_spin
                # check if we have reached a long enough tail of innovation statistics
                analysis_innovations = analysis["inno"]  
                if size(analysis_innovations, 2) / lag >= tail
                    # if so, stop the tail spin
                    tail_spin = false
                    kwargs["tail_spin"] = tail_spin
                end
            end 
            # cycle  the analysis states for the new DAW
            kwargs["analysis_innovations"] = analysis["inno"]
        end

        if spin
            for j in 1:lag 
                # compute forecast and filter statistics on the first lag states during spin period
                fore_rmse[i - 1 + j], fore_spread[i - 1 + j] = analyze_ensemble(fore[:, :, j], 
                                                                                    truth[:, i - 1 + j])
                
                filt_rmse[i - 1 + j], filt_spread[i - 1 + j] = analyze_ensemble(filt[:, :, j], 
                                                                                    truth[:, i - 1 + j])
            end

            for j in 1:shift
                # compute only the reanalyzed prior and the shift-forward forecasted reanalysis
                anal_rmse[i - 2 + j], anal_spread[i - 2 + j] = analyze_ensemble(post[:, :, j], truth[:, i - 2 + j])
            end

            # turn off the initial spin period, continue hereafter on the normal assimilation cycle
            spin = false
            kwargs["spin"] = spin

        else
            for j in 1:shift
                # compute the forecast, filter and analysis statistics
                # indices for the forecast, filter, analysis and truth arrays are in absolute time,
                # forecast / filter stats computed beyond the first lag period for the spin
                fore_rmse[i + lag - 1 - shift + j], 
                fore_spread[i + lag - 1 - shift + j] = analyze_ensemble(fore[:, :, j], 
                                                                                    truth[:, i + lag - 1 - shift + j])
                
                filt_rmse[i + lag - 1 - shift + j], 
                filt_spread[i + lag - 1 - shift + j] = analyze_ensemble(filt[:, :, j], 
                                                                                    truth[:, i + lag - 1 - shift + j])
                
                # analysis statistics computed beyond the first shift
                anal_rmse[i - 2 + j], anal_spread[i - 2 + j] = analyze_ensemble(post[:, :, j], truth[:, i - 2 + j])
            end
        end
    end

    # cut the statistics so that they align on the same absolute time points 
    fore_rmse = fore_rmse[2: nanl + 1]
    fore_spread = fore_spread[2: nanl + 1]
    filt_rmse = filt_rmse[2: nanl + 1]
    filt_spread = filt_spread[2: nanl + 1]
    anal_rmse = anal_rmse[2: nanl + 1]
    anal_spread = anal_spread[2: nanl + 1]

    data = Dict{String,Any}(
            "fore_rmse"=> fore_rmse,
            "filt_rmse"=> filt_rmse,
            "anal_rmse"=> anal_rmse,
            "fore_spread"=> fore_spread,
            "filt_spread"=> filt_spread,
            "anal_spread"=> anal_spread,
            "method"=> method,
            "seed" => seed, 
            "diffusion"=> diffusion,
            "sys_dim"=> sys_dim,
            "obs_dim"=> obs_dim, 
            "obs_un"=> obs_un,
            "nanl"=> nanl,
            "tanl"=> tanl,
            "lag"=> lag,
            "shift"=> shift,
            "mda" => mda,
            "h"=> h,
            "N_ens"=> N_ens, 
            "state_infl"=> round(state_infl, digits=2)
           )
    
    if method == "etks_adaptive"
        data["tail"] = tail
    end

    path = "./data/" * method * "_hybrid/" 
    name = method * 
            "_hybrid_smoother_l96_state_benchmark_seed_" * lpad(seed, 4, "0") * 
            "_sys_dim_" * lpad(sys_dim, 2, "0") * 
            "_obs_dim_" * lpad(obs_dim, 2, "0") * 
            "_obs_un_" * rpad(obs_un, 4, "0") *
            "_nanl_" * lpad(nanl, 5, "0") * 
            "_tanl_" * rpad(tanl, 4, "0") * 
            "_h_" * rpad(h, 4, "0") *
            "_lag_" * lpad(lag, 3, "0") * 
            "_shift_" * lpad(shift, 3, "0") * 
            "_mda_" * string(mda) *
            "_N_ens_" * lpad(N_ens, 3,"0") * 
            "_state_inflation_" * rpad(round(state_infl, digits=2), 4, "0") * 
            ".jld"


    save(path * name, data)
    print("Runtime " * string(round((time() - t1)  / 60.0, digits=4))  * " minutes\n")

end


#########################################################################################################################

function hybrid_param(args::Tuple{String,String,Int64,Int64,Int64,Bool,Float64,Int64,
                                  Float64,Float64,Int64,Float64,Float64})
    
    # time the experiment
    t1 = time()

    # Define experiment parameters
    time_series, method, seed, lag, shift, mda, obs_un, obs_dim, param_err, param_wlk, N_ens, state_infl, param_infl = args

    # load the timeseries and associated parameters
    ts = load(time_series)::Dict{String,Any}
    diffusion = ts["diffusion"]::Float64
    f = ts["F"]::Float64
    tanl = ts["tanl"]::Float64
    h = 0.01
    dx_dt = L96.dx_dt
    step_model = rk4_step!
    
    # number of discrete forecast steps
    f_steps = convert(Int64, tanl / h)

    # number of analyses
    nanl = 25000

    # set seed 
    Random.seed!(seed)
    
    # define the initialization for the ensemble mean 
    obs = ts["obs"]::Array{Float64, 2}
    init = obs[:, 1]
    sys_dim = length(init)

    # define the observation sequence where we project the true state into the observation space and
    # perturb by white-in-time-and-space noise with standard deviation obs_un
    obs = obs[:, 1:nanl + 2 * lag + 1]
    truth = copy(obs)
    
    # define the initial state ensemble
    ens = rand(MvNormal(init, I), N_ens)
    param_truth = [f]
    state_dim = length(init)
    sys_dim = state_dim + length(param_truth)

    # extend this by the parameter ensemble
    if length(param_truth) > 1
        # note here the covariance is supplied such that the standard deviation is a percent of the parameter value
        param_ens = rand(MvNormal(param_truth, diagm(param_truth * param_err).^2.0), N_ens)
    else
        # note here the standard deviation is supplied directly
        param_ens = rand(Normal(param_truth[1], param_truth[1]*param_err), 1, N_ens)
    end

    # define the extended state ensemble
    ens = [ens; param_ens]

    # define kwargs
    kwargs = Dict{String,Any}(
                "dx_dt" => dx_dt,
                "f_steps" => f_steps,
                "step_model" => step_model, 
                "dx_params" => [f],
                "h" => h,
                "diffusion" => diffusion,
                "state_dim" => state_dim,
                "shift" => shift,
                "param_wlk" => param_wlk,
                "param_infl" => param_infl,
                "mda" => mda 
                             )

    # define the observation sequence where we project the true state into the observation space and
    # perturb by white-in-time-and-space noise with standard deviation obs_un
    H = alternating_obs_operator(state_dim, obs_dim, kwargs) 
    obs =  H * obs + obs_un * rand(Normal(), size(obs))
    obs_cov = obs_un^2.0 * I

    # define the observation operator on the extended state, used for the ensemble
    H = alternating_obs_operator(sys_dim, obs_dim, kwargs) 
    
    # create storage for the forecast and analysis statistics, indexed in relative time
    # the first index corresponds to time 1, last index corresponds to index nanl + 2 * lag + 1
    fore_rmse = Vector{Float64}(undef, nanl + 2 * lag + 1) 
    filt_rmse = Vector{Float64}(undef, nanl + 2 * lag + 1)
    anal_rmse = Vector{Float64}(undef, nanl + 2 * lag + 1)
    para_rmse = Vector{Float64}(undef, nanl + 2 * lag + 1)
    
    fore_spread = Vector{Float64}(undef, nanl + 2 * lag + 1)
    filt_spread = Vector{Float64}(undef, nanl + 2 * lag + 1)
    anal_spread = Vector{Float64}(undef, nanl + 2 * lag + 1)
    para_spread = Vector{Float64}(undef, nanl + 2 * lag + 1)

    # perform an initial spin for the smoothed re-analyzed first prior estimate while handling 
    # new observations with a filtering step to prevent divergence of the forecast for long lags
    spin = true
    kwargs["spin"] = spin
    posterior = zeros(sys_dim, N_ens, shift)
    kwargs["posterior"] = posterior
    
    # we will run through nanl + 2 * lag total analyses but discard the last-lag forecast values and
    # first-lag posterior values so that the statistics align on the same time points after the spin
    for i in 2: shift : nanl + lag + 1
        # perform assimilation of the DAW
        # we use the observation window from current time +1 to current time +lag
        if mda
            # NOTE: mda spin weights are only designed for shift=1
            if spin
                # for the first rebalancing step, all observations are new and get fully assimilated
                # observation weights are given with respect to a special window in terms of the
                # number of times the observation will be assimilated
                kwargs["obs_weights"] = [i-1:lag-1; ones(i-1) * lag] 
                kwargs["reb_weights"] = ones(lag) 

            elseif i <= lag
                # if still processing observations from the spin cycle, deal with special weights
                # given by the number of times the observation is assimilated
                obs_weights = [i-1:lag-1; ones(i-1) * lag]
                kwargs["obs_weights"] = obs_weights
                one_minus_α_k = (Vector{Float64}(1:lag)) ./ obs_weights
                kwargs["reb_weights"] = 1 ./ one_minus_α_k 

            else
                # otherwise equal weights
                kwargs["obs_weights"] = ones(lag) * lag
                kwargs["reb_weights"] = 1 ./ (Vector{Float64}(1:lag) ./ lag)
            end
        end

        analysis = ls_smoother_hybrid(method, ens, H, obs[:, i: i + lag - 1], obs_cov, state_infl, kwargs)
        ens = analysis["ens"]
        fore = analysis["fore"]
        filt = analysis["filt"]
        post = analysis["post"]

        if spin
            for j in 1:lag 
                # compute forecast and filter statistics on the first lag states during spin period
                fore_rmse[i - 1 + j], 
                fore_spread[i - 1 + j] = analyze_ensemble(fore[1:state_dim, :, j], 
                                                          truth[:, i - 1 + j])
                
                filt_rmse[i - 1 + j], 
                filt_spread[i - 1 + j] = analyze_ensemble(filt[1:state_dim, :, j], 
                                                          truth[:, i - 1 + j])
                
            end

            for j in 1:shift
                # compute only the reanalyzed prior and the shift-forward forecasted reanalysis
                anal_rmse[i - 2 + j], 
                anal_spread[i - 2 + j] = analyze_ensemble(post[1:state_dim, :, j], 
                                                          truth[:, i - 2 + j])
                
                para_rmse[i - 2 + j], 
                para_spread[i - 2 + j] = analyze_ensemble_parameters(post[state_dim+1:end, :, j], 
                                                                     param_truth)
                
            end

            # turn off the initial spin period, continue hereafter on the normal assimilation cycle
            spin = false
            kwargs["spin"] = spin

        else
            for j in 1:shift
                # compute the forecast, filter and analysis statistics
                # indices for the forecast, filter, analysis and truth arrays are in absolute time,
                # forecast / filter stats computed beyond the first lag period for the spin
                fore_rmse[i + lag - 1 - shift + j], 
                fore_spread[i + lag - 1 - shift + j] = analyze_ensemble(fore[1:state_dim, :, j], 
                                                                        truth[:, i + lag - 1 - shift + j])
                
                filt_rmse[i + lag - 1 - shift + j], 
                filt_spread[i + lag - 1 - shift + j] = analyze_ensemble(filt[1:state_dim, :, j],
                                                                        truth[:, i + lag - 1 - shift + j])
                
                # analysis statistics computed beyond the first shift
                anal_rmse[i - 2 + j], 
                anal_spread[i - 2 + j] = analyze_ensemble(post[1:state_dim, :, j], 
                                                          truth[:, i - 2 + j])
                
                para_rmse[i - 2 + j], 
                para_spread[i - 2 + j] = analyze_ensemble_parameters(post[state_dim+1:end, :, j], 
                                                                     param_truth)

            end

        end

    end

    # cut the statistics so that they align on the same absolute time points 
    fore_rmse = fore_rmse[2: nanl + 1]
    fore_spread = fore_spread[2: nanl + 1]
    filt_rmse = filt_rmse[2: nanl + 1]
    filt_spread = filt_spread[2: nanl + 1]
    anal_rmse = anal_rmse[2: nanl + 1]
    anal_spread = anal_spread[2: nanl + 1]
    para_rmse = para_rmse[2: nanl + 1]
    para_spread = para_spread[2: nanl + 1]

    data = Dict{String,Any}(
            "fore_rmse"=> fore_rmse,
            "filt_rmse"=> filt_rmse,
            "anal_rmse"=> anal_rmse,
            "param_rmse"=> para_rmse,
            "fore_spread"=> fore_spread,
            "filt_spread"=> filt_spread,
            "anal_spread"=> anal_spread,
            "param_spread"=> para_spread,
            "method"=> method,
            "seed" => seed, 
            "diffusion"=> diffusion,
            "sys_dim"=> sys_dim,
            "obs_dim"=> obs_dim, 
            "obs_un"=> obs_un,
            "param_wlk" => param_wlk,
            "param_infl" => param_infl,
            "nanl"=> nanl,
            "tanl"=> tanl,
            "lag"=> lag,
            "shift"=> shift,
            "mda" => mda,
            "h"=> h,
            "N_ens"=> N_ens, 
            "state_infl"=> round(state_infl, digits=2),
            "param_infl"=> round(param_infl, digits=2)
           )
    

    path = "./data/" * method * "_hybrid/" 
    name = method * 
            "_hybrid_smoother_l96_param_benchmark_seed_" * lpad(seed, 4, "0") * 
            "_sys_dim_" * lpad(sys_dim, 2, "0") * 
            "_obs_dim_" * lpad(obs_dim, 2, "0") * 
            "_obs_un_" * rpad(obs_un, 4, "0") *
            "_param_err_" * rpad(param_err, 4, "0") * 
            "_param_wlk_" * rpad(param_wlk, 6, "0") * 
            "_nanl_" * lpad(nanl, 5, "0") * 
            "_tanl_" * rpad(tanl, 4, "0") * 
            "_h_" * rpad(h, 4, "0") *
            "_lag_" * lpad(lag, 3, "0") * 
            "_shift_" * lpad(shift, 3, "0") * 
            "_mda_" * string(mda) *
            "_N_ens_" * lpad(N_ens, 3,"0") * 
            "_state_inflation_" * rpad(round(state_infl, digits=2), 4, "0") * 
            "_param_infl_" * rpad(round(param_infl, digits=2), 4, "0") * 
            ".jld"


    save(path * name, data)
    print("Runtime " * string(round((time() - t1)  / 60.0, digits=4))  * " minutes\n")

end


#########################################################################################################################

function iterative_state(args::Tuple{String,String,Int64,Int64,Int64,Bool,Bool,Float64,Int64,Int64,Float64})
    
    # time the experiment
    t1 = time()

    # Define experiment parameters
    time_series, method, seed, lag, shift, adaptive, mda, obs_un, obs_dim, N_ens, state_infl = args

    # load the timeseries and associated parameters
    ts = load(time_series)::Dict{String,Any}
    diffusion = ts["diffusion"]::Float64
    f = ts["F"]::Float64
    tanl = ts["tanl"]::Float64
    h = 0.01
    dx_dt = L96.dx_dt
    step_model = rk4_step!
    
    # number of discrete forecast steps
    f_steps = convert(Int64, tanl / h)

    # number of analyses
<<<<<<< HEAD
    nanl = 25000
=======
    nanl = 2500
>>>>>>> 015358eb

    # set seed 
    Random.seed!(seed)
    
    # define the initial ensembles, squeezing the sys_dim times 1 array from the timeseries generation
    obs = ts["obs"]::Array{Float64, 2}
    init = obs[:, 1]
    sys_dim = length(init)
    ens = rand(MvNormal(init, I), N_ens)

    # define the observation sequence where we project the true state into the observation space and
    # perturb by white-in-time-and-space noise with standard deviation obs_un
    obs = obs[:, 1:nanl + 2 * lag + 1]
    truth = copy(obs)

    # define kwargs
    kwargs = Dict{String,Any}(
                "dx_dt" => dx_dt,
                "f_steps" => f_steps,
                "step_model" => step_model, 
                "dx_params" => [f],
                "h" => h,
                "diffusion" => diffusion,
                "shift" => shift,
                "adaptive" => adaptive,
                "mda" => mda 
                             )

    # define the observation operator, observation error covariance and observations with error 
    H = alternating_obs_operator(sys_dim, obs_dim, kwargs)
    obs_cov = obs_un^2.0 * I
    obs = H * obs + obs_un * rand(Normal(), size(obs))
    
    # create storage for the forecast and analysis statistics, indexed in relative time
    # the first index corresponds to time 1, last index corresponds to index nanl + 2 * lag + 1
    fore_rmse = Vector{Float64}(undef, nanl + 2 * lag + 1) 
    filt_rmse = Vector{Float64}(undef, nanl + 2 * lag + 1)
    anal_rmse = Vector{Float64}(undef, nanl + 2 * lag + 1)
    
    fore_spread = Vector{Float64}(undef, nanl + 2 * lag + 1)
    filt_spread = Vector{Float64}(undef, nanl + 2 * lag + 1)
    anal_spread = Vector{Float64}(undef, nanl + 2 * lag + 1)

    # create storage for the iteration sequence
    iteration_sequence = Vector{Float64}(undef, nanl + 2 * lag + 1)
    k = 1

    # perform an initial spin for the smoothed re-analyzed first prior estimate while handling 
    # new observations with a filtering step to prevent divergence of the forecast for long lags
    spin = true
    kwargs["spin"] = spin
    posterior = zeros(sys_dim, N_ens, shift)
    kwargs["posterior"] = posterior
    
    # we will run through nanl + 2 * lag total analyses but discard the last-lag forecast values and
    # first-lag posterior values so that the statistics align on the same time points after the spin
    for i in 2: shift : nanl + lag + 1
        # perform assimilation of the DAW
        # we use the observation window from current time +1 to current time +lag
        if mda
            # if still processing observations from the spin cycle, deal with special weights
            # given by the number of times the observation is assimilated
            # NOTE: mda spin weights are only designed for shift=1
            if i <= lag
                kwargs["obs_weights"] = [i-1:lag-1; ones(i-1) * lag]

            # otherwise equal weights
            else
                kwargs["obs_weights"] = ones(lag) * lag
            end
        end
        
        analysis = ls_smoother_iterative(method, ens, H, obs[:, i: i + lag - 1], obs_cov, state_infl, kwargs)
        ens = analysis["ens"]
        fore = analysis["fore"]
        filt = analysis["filt"]
        post = analysis["post"]
        iteration_sequence[k] = analysis["iterations"][1]
        k+=1

        if spin
            for j in 1:lag 
                # compute forecast and filter statistics on the first lag states during spin period
                fore_rmse[i - 1 + j], fore_spread[i - 1 + j] = analyze_ensemble(fore[:, :, j], 
                                                                                    truth[:, i - 1 + j])
                
                filt_rmse[i - 1 + j], filt_spread[i - 1 + j] = analyze_ensemble(filt[:, :, j], 
                                                                                    truth[:, i - 1 + j])
                
            end

            for j in 1:shift
                # compute only the reanalyzed prior and the shift-forward forecasted reanalysis
                anal_rmse[i - 2 + j], anal_spread[i - 2 + j] = analyze_ensemble(post[:, :, j], truth[:, i - 2 + j])
                
            end

            # turn off the initial spin period, continue hereafter on the normal assimilation cycle
            spin = false
            kwargs["spin"] = spin

        else
            for j in 1:shift
                # compute the forecast, filter and analysis statistics
                # indices for the forecast, filter, analysis and truth arrays are in absolute time,
                # forecast / filter stats computed beyond the first lag period for the spin
                fore_rmse[i + lag - 1 - shift + j], 
                fore_spread[i + lag - 1 - shift + j] = analyze_ensemble(fore[:, :, j], 
                                                                                    truth[:, i + lag - 1 - shift + j])
                
                filt_rmse[i + lag - 1 - shift + j], 
                filt_spread[i + lag - 1 - shift + j] = analyze_ensemble(filt[:, :, j], 
                                                                                    truth[:, i + lag - 1 - shift + j])
                
                # analysis statistics computed beyond the first shift
                anal_rmse[i - 2 + j], anal_spread[i - 2 + j] = analyze_ensemble(post[:, :, j], truth[:, i - 2 + j])

            end

        end

    end

    # cut the statistics so that they align on the same absolute time points 
    fore_rmse = fore_rmse[2: nanl + 1]
    fore_spread = fore_spread[2: nanl + 1]
    filt_rmse = filt_rmse[2: nanl + 1]
    filt_spread = filt_spread[2: nanl + 1]
    anal_rmse = anal_rmse[2: nanl + 1]
    anal_spread = anal_spread[2: nanl + 1]
    iteration_sequence = iteration_sequence[2:nanl+1]

    data = Dict{String,Any}(
            "fore_rmse"=> fore_rmse,
            "filt_rmse"=> filt_rmse,
            "anal_rmse"=> anal_rmse,
            "fore_spread"=> fore_spread,
            "filt_spread"=> filt_spread,
            "anal_spread"=> anal_spread,
            "iteration_sequence" => iteration_sequence,
            "method"=> method,
            "seed" => seed, 
            "diffusion"=> diffusion,
            "sys_dim"=> sys_dim,
            "obs_dim"=> obs_dim, 
            "obs_un"=> obs_un,
            "nanl"=> nanl,
            "tanl"=> tanl,
            "lag"=> lag,
            "shift"=> shift,
            "adaptive" => adaptive,
            "mda" => mda,
            "h"=> h,
            "N_ens"=> N_ens, 
            "state_infl"=> round(state_infl, digits=2)
           )
    

    path = "./data/" * method * "/"
    name = method * 
            "_l96_state_benchmark_seed_" * lpad(seed, 4, "0") * 
            "_sys_dim_" * lpad(sys_dim, 2, "0") * 
            "_obs_dim_" * lpad(obs_dim, 2, "0") * 
            "_obs_un_" * rpad(obs_un, 4, "0") *
            "_nanl_" * lpad(nanl, 5, "0") * 
            "_tanl_" * rpad(tanl, 4, "0") * 
            "_h_" * rpad(h, 4, "0") *
            "_lag_" * lpad(lag, 3, "0") * 
            "_shift_" * lpad(shift, 3, "0") * 
            "_adaptive_" * string(adaptive) *
            "_mda_" * string(mda) *
            "_N_ens_" * lpad(N_ens, 3,"0") * 
            "_state_inflation_" * rpad(round(state_infl, digits=2), 4, "0") * 
            ".jld"


    save(path * name, data)
    print("Runtime " * string(round((time() - t1)  / 60.0, digits=4))  * " minutes\n")

end


#########################################################################################################################

end<|MERGE_RESOLUTION|>--- conflicted
+++ resolved
@@ -1100,11 +1100,7 @@
     f_steps = convert(Int64, tanl / h)
 
     # number of analyses
-<<<<<<< HEAD
-    nanl = 25000
-=======
     nanl = 2500
->>>>>>> 015358eb
 
     # set seed 
     Random.seed!(seed)
