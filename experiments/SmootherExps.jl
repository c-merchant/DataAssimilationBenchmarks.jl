#######################################################################################################################
module SmootherExps
########################################################################################################################
########################################################################################################################
# imports and exports
using Debugger
using Random, Distributions, Statistics
using JLD
using LinearAlgebra
using EnsembleKalmanSchemes, DeSolvers, L96
export classic_state, classic_param, hybrid_state, hybrid_param, iterative_state

########################################################################################################################
########################################################################################################################
# Main smoothing experiments, debugged and validated for use with schemes in methods directory
########################################################################################################################
# All experiments are funcitonalized so that they can be called from an array of parameter values which will typically
# be varied with naive parallelism.  Relevant arguments and experimental results are dumped as a side effect to a
# dictionary in a JLD.  Returns runtime in minutes.
########################################################################################################################

function classic_state(args::Tuple{String,String,Int64,Int64,Int64,Float64,Int64,Int64,Float64})
    # time the experiment
    t1 = time()

    # Define experiment parameters
    time_series, method, seed, lag, shift, obs_un, obs_dim, N_ens, state_infl = args

    # load the timeseries and associated parameters
    ts = load(time_series)::Dict{String,Any}
    diffusion = ts["diffusion"]::Float64
    f = ts["F"]::Float64
    tanl = ts["tanl"]::Float64
    h = 0.01
    dx_dt = L96.dx_dt
    step_model = rk4_step!
    
    # number of discrete forecast steps
    f_steps = convert(Int64, tanl / h)

    # number of analyses
    nanl = 25

    # set seed 
    Random.seed!(seed)
    
    # define the initial ensembles, squeezing the sys_dim times 1 array from the timeseries generation
    obs = ts["obs"]::Array{Float64, 2}
    init = obs[:, 1]
    sys_dim = length(init)
    ens = rand(MvNormal(init, I), N_ens)

    # define the observation sequence where we project the true state into the observation space and
    # perturb by white-in-time-and-space noise with standard deviation obs_un
    obs = obs[:, 1:nanl + 2 * lag + 1]
    truth = copy(obs)

    # define kwargs
    kwargs = Dict{String,Any}(
                "dx_dt" => dx_dt,
                "f_steps" => f_steps,
                "step_model" => step_model, 
                "dx_params" => [f],
                "h" => h,
                "diffusion" => diffusion,
                "shift" => shift,
                "mda" => false
                             )

    # define the observation operator, observation error covariance and observations with error 
    H = alternating_obs_operator(sys_dim, obs_dim, kwargs)
    obs_cov = obs_un^2.0 * I
    obs = H * obs + obs_un * rand(Normal(), size(obs))
    
    # create storage for the forecast and analysis statistics, indexed in relative time
    # the first index corresponds to time 1, last index corresponds to index nanl + 2 * lag + 1
    fore_rmse = Vector{Float64}(undef, nanl + 2 * lag + 1) 
    filt_rmse = Vector{Float64}(undef, nanl + 2 * lag + 1)
    anal_rmse = Vector{Float64}(undef, nanl + 2 * lag + 1)
    
    fore_spread = Vector{Float64}(undef, nanl + 2 * lag + 1)
    filt_spread = Vector{Float64}(undef, nanl + 2 * lag + 1)
    anal_spread = Vector{Float64}(undef, nanl + 2 * lag + 1)

    # make a place-holder first posterior of zeros length lag, this will become the "re-analyzed" posterior
    # for negative and first time indices
    posterior = Array{Float64}(undef, sys_dim, N_ens, lag)

    # we will run through nanl total analyses, i ranges in the absolute analysis-time index, 
    # we perform assimilation of the observation window from time 2 to time nanl + 1 + lag at increments of shift 
    # starting at time 2 because of no observations at time 1 
    # only the interval 2 : nanl + 1 is stored later for all statistics
    for i in 2: shift : nanl + 1 + lag
        kwargs["posterior"] = posterior
        # observations indexed in absolute time
        analysis = ls_smoother_classic(method, ens, H, obs[:, i: i + shift - 1], obs_cov, state_infl, kwargs)
        ens = analysis["ens"]
        fore = analysis["fore"]
        filt = analysis["filt"]
        post = analysis["post"]
        
        for j in 1:shift
            # compute the forecast, filter and analysis statistics -- indices for the forecast, filter, analysis 
            # statistics storage index starts at absolute time 1, truth index starts at absolute time 1
            fore_rmse[i + j - 1], fore_spread[i + j - 1] = analyze_ensemble(fore[:, :, j], 
                                                                                        truth[:, i + j - 1])
            filt_rmse[i + j - 1], filt_spread[i + j - 1] = analyze_ensemble(filt[:, :, j], 
                                                                                        truth[:, i + j - 1])

            # we analyze the posterior states that will be discarded in the non-overlapping DAWs
            if shift == lag
                # for the shift=lag, all states are analyzed and discared, no dummy past states are used
                # truth follows times minus 1 from the filter and forecast stastistics
                anal_rmse[i + j - 2], anal_spread[i + j - 2] = analyze_ensemble(post[:, :, j],
                                                                                truth[:, i + j - 2])

            elseif i > lag 
                # for lag > shift, we wait for the dummy lag-1-total posterior states to be cycled out
                # the first posterior starts with the first prior at time 1, later discarded to align stats
                anal_rmse[i - lag + j - 1], anal_spread[i - lag + j - 1] = analyze_ensemble(post[:, :, j], 
                                                                                    truth[:, i - lag + j - 1])
            end
        end
        
        # reset the posterior
        if lag == shift
            # the assimilation windows are disjoint and therefore we reset completely
            posterior = Array{Float64}(undef, sys_dim, N_ens, lag)
        else
            # the assimilation windows overlap and therefore we update the posterior by removing the first-shift 
            # values from the DAW and including the filter states in the last-shift values of the DAW
            posterior = cat(post[:, :, 1 + shift: end],  filt, dims=3)
        end
    end

    # cut the statistics so that they align on the same absolute time points 
    fore_rmse = fore_rmse[2: nanl + 1]
    fore_spread = fore_spread[2: nanl + 1]
    filt_rmse = filt_rmse[2: nanl + 1]
    filt_spread = filt_spread[2: nanl + 1]
    anal_rmse = anal_rmse[2: nanl + 1]
    anal_spread = anal_spread[2: nanl + 1]

    data = Dict{String,Any}(
            "fore_rmse"=> fore_rmse,
            "filt_rmse"=> filt_rmse,
            "anal_rmse"=> anal_rmse,
            "fore_spread"=> fore_spread,
            "filt_spread"=> filt_spread,
            "anal_spread"=> anal_spread,
            "method"=> method,
            "seed" => seed, 
            "diffusion"=> diffusion,
            "sys_dim"=> sys_dim,
            "obs_dim"=> obs_dim, 
            "obs_un"=> obs_un,
            "nanl"=> nanl,
            "tanl"=> tanl,
            "lag"=> lag,
            "shift"=> shift,
            "h"=> h,
            "N_ens"=> N_ens, 
            "state_infl"=> round(state_infl, digits=2)
           )
    
    path = "./data/" * method * "_classic/" 
    name = method * 
            "_classic_smoother_l96_state_benchmark_seed_" * lpad(seed, 4, "0") * 
            "_sys_dim_" * lpad(sys_dim, 2, "0") * 
            "_obs_dim_" * lpad(obs_dim, 2, "0") * 
            "_obs_un_" * rpad(obs_un, 4, "0") *
            "_nanl_" * lpad(nanl, 5, "0") * 
            "_tanl_" * rpad(tanl, 4, "0") * 
            "_h_" * rpad(h, 4, "0") *
            "_lag_" * lpad(lag, 3, "0") * 
            "_shift_" * lpad(shift, 3, "0") *
            "_N_ens_" * lpad(N_ens, 3,"0") * 
            "_state_inflation_" * rpad(round(state_infl, digits=2), 4, "0") * 
            ".jld"


    save(path * name, data)
    print("Runtime " * string(round((time() - t1)  / 60.0, digits=4))  * " minutes\n")

end


#########################################################################################################################

function classic_param(args::Tuple{String,String,Int64,Int64,Int64,Float64,Int64,Float64,Float64,Int64,Float64,Float64})
    # time the experiment
    t1 = time()

    # Define experiment parameters
    time_series, method, seed, lag, shift, obs_un, obs_dim, param_err, param_wlk, N_ens, state_infl, param_infl = args

    # load the timeseries and associated parameters
    ts = load(time_series)::Dict{String,Any}
    diffusion = ts["diffusion"]::Float64
    f = ts["F"]::Float64
    tanl = ts["tanl"]::Float64
    h = 0.01
    dx_dt = L96.dx_dt
    step_model = rk4_step!
    
    # number of discrete forecast steps
    f_steps = convert(Int64, tanl / h)

    # number of analyses
    nanl = 25000

    # set seed 
    Random.seed!(seed)
    
    # define the initialization 
    obs = ts["obs"]::Array{Float64,2}
    init = obs[:, 1]

    # define the initial state ensemble
    ens = rand(MvNormal(init, I), N_ens)
    param_truth = [f]
    state_dim = length(init)
    sys_dim = state_dim + length(param_truth)

    # extend this by the parameter ensemble
    if length(param_truth) > 1
        # note here the covariance is supplied such that the standard deviation is a percent of the parameter value
        param_ens = rand(MvNormal(param_truth, diagm(param_truth * param_err).^2.0), N_ens)
    else
        # note here the standard deviation is supplied directly
        param_ens = rand(Normal(param_truth[1], param_truth[1]*param_err), 1, N_ens)
    end

    # define the extended state ensemble
    ens = [ens; param_ens]

    # define kwargs
    kwargs = Dict{String,Any}(
                "dx_dt" => dx_dt,
                "f_steps" => f_steps,
                "step_model" => step_model, 
                "h" => h,
                "diffusion" => diffusion,
                "state_dim" => state_dim,
                "param_wlk" => param_wlk,
                "param_infl" => param_infl,
                "shift" => shift,
                "mda" => false
                             )

    # define the observation sequence where we project the true state into the observation space and
    # perturb by white-in-time-and-space noise with standard deviation obs_un
    obs = obs[:, 1:nanl + 2 * lag + 1]
    truth = copy(obs)
    H = alternating_obs_operator(state_dim, obs_dim, kwargs) 
    obs =  H * obs + obs_un * rand(Normal(), size(obs))
    obs_cov = obs_un^2.0 * I

    # define the observation operator on the extended state, used for the ensemble
    H = alternating_obs_operator(sys_dim, obs_dim, kwargs) 

    # create storage for the forecast and analysis statistics, indexed in relative time
    # the first index corresponds to time 1, last index corresponds to index nanl + 2 * lag + 1
    fore_rmse = Vector{Float64}(undef, nanl + 2 * lag + 1) 
    filt_rmse = Vector{Float64}(undef, nanl + 2 * lag + 1)
    anal_rmse = Vector{Float64}(undef, nanl + 2 * lag + 1)
    para_rmse = Vector{Float64}(undef, nanl + 2 * lag + 1)
    
    fore_spread = Vector{Float64}(undef, nanl + 2 * lag + 1)
    filt_spread = Vector{Float64}(undef, nanl + 2 * lag + 1)
    anal_spread = Vector{Float64}(undef, nanl + 2 * lag + 1)
    para_spread = Vector{Float64}(undef, nanl + 2 * lag + 1)

    # make a place-holder first posterior of zeros length lag, this will become the "re-analyzed" posterior
    # for negative and first time indices
    posterior = Array{Float64}(undef, sys_dim, N_ens, lag)

    # we will run through nanl total analyses, i ranges in the absolute analysis-time index, 
    # we perform assimilation of the observation window from time 2 to time nanl + 1 + lag at increments of shift 
    # starting at time 2 because of no observations at time 1 
    # only the interval 2 : nanl + 1 is stored later for all statistics
    for i in 2: shift : nanl + 1 + lag
        kwargs["posterior"] = posterior
        # observations indexed in absolute time
        analysis = ls_smoother_classic(method, ens, H, obs[:, i: i + shift - 1], obs_cov, state_infl, kwargs)
        ens = analysis["ens"]
        fore = analysis["fore"]
        filt = analysis["filt"]
        post = analysis["post"]
        
        for j in 1:shift
            # compute the forecast, filter and analysis statistics -- indices for the forecast, filter, analysis 
            # statistics storage index starts at absolute time 1, truth index starts at absolute time 1
            fore_rmse[i + j - 1], fore_spread[i + j - 1] = analyze_ensemble(fore[1:state_dim, :, j], 
                                                                                        truth[:, i + j - 1])
            filt_rmse[i + j - 1], filt_spread[i + j - 1] = analyze_ensemble(filt[1:state_dim, :, j], 
                                                                                        truth[:, i + j - 1])

            # we analyze the posterior states that will be discarded in the non-overlapping DAWs
            if shift == lag
                # for the shift=lag, all states are analyzed and discared, no dummy past states are used
                # truth follows times minus 1 from the filter and forecast stastistics
                anal_rmse[i + j - 2], anal_spread[i + j - 2] = analyze_ensemble(post[1:state_dim, :, j],
                                                                                truth[:, i + j - 2])

                para_rmse[i + j - 2], 
                para_spread[i + j - 2] = analyze_ensemble_parameters(post[state_dim + 1: end, :, j], 
                                                                                param_truth)
            elseif i > lag 
                # for lag > shift, we wait for the dummy lag-1-total posterior states to be cycled out
                # the first posterior starts with the first prior at time 1, later discarded to align stats
                anal_rmse[i - lag + j - 1], anal_spread[i - lag + j - 1] = analyze_ensemble(post[1:state_dim, :, j], 
                                                                                    truth[:, i - lag + j - 1])

                para_rmse[i - lag + j - 1], 
                para_spread[i - lag + j - 1] = analyze_ensemble_parameters(post[state_dim + 1: end, :, j], 
                                                                                param_truth)
            end
        end
        
        # reset the posterior
        if lag == shift
            # the assimilation windows are disjoint and therefore we reset completely
            posterior = Array{Float64}(undef, sys_dim, N_ens, lag)
        else
            # the assimilation windows overlap and therefore we update the posterior by removing the first-shift 
            # values from the DAW and including the filter states in the last-shift values of the DAW
            posterior = cat(post[:, :, 1 + shift: end],  filt, dims=3)
        end
    end

    # cut the statistics so that they align on the same absolute time points 
    fore_rmse = fore_rmse[2: nanl + 1]
    fore_spread = fore_spread[2: nanl + 1]
    filt_rmse = filt_rmse[2: nanl + 1]
    filt_spread = filt_spread[2: nanl + 1]
    anal_rmse = anal_rmse[2: nanl + 1]
    anal_spread = anal_spread[2: nanl + 1]
    para_rmse = para_rmse[2: nanl + 1]
    para_spread = para_spread[2: nanl + 1]

    data = Dict{String,Any}(
            "fore_rmse"=> fore_rmse,
            "filt_rmse"=> filt_rmse,
            "anal_rmse"=> anal_rmse,
            "param_rmse"=> para_rmse,
            "fore_spread"=> fore_spread,
            "filt_spread"=> filt_spread,
            "anal_spread"=> anal_spread,
            "param_spread"=> para_spread,
            "method"=> method,
            "seed" => seed, 
            "diffusion"=> diffusion,
            "sys_dim"=> sys_dim,
            "state_dim" => state_dim,
            "obs_dim"=> obs_dim, 
            "obs_un"=> obs_un,
            "param_err" => param_err,
            "param_wlk" => param_wlk,
            "nanl"=> nanl,
            "tanl"=> tanl,
            "lag"=> lag,
            "shift"=> shift,
            "h"=> h,
            "N_ens"=> N_ens, 
            "state_infl"=> round(state_infl, digits=2),
            "param_infl" => round(param_infl, digits=2)
           )
    
    path = "./data/" * method * "_classic/" 
    name = method * 
            "_classic_smoother_l96_param_benchmark_seed_" * lpad(seed, 4, "0") * 
            "_sys_dim_" * lpad(sys_dim, 2, "0") * 
            "_obs_dim_" * lpad(obs_dim, 2, "0") * 
            "_obs_un_" * rpad(obs_un, 4, "0") *
            "_param_err_" * rpad(param_err, 4, "0") * 
            "_param_wlk_" * rpad(param_wlk, 6, "0") * 
            "_nanl_" * lpad(nanl, 5, "0") * 
            "_tanl_" * rpad(tanl, 4, "0") * 
            "_h_" * rpad(h, 4, "0") *
            "_lag_" * lpad(lag, 3, "0") * 
            "_shift_" * lpad(shift, 3, "0") *
            "_N_ens_" * lpad(N_ens, 3,"0") * 
            "_state_inflation_" * rpad(round(state_infl, digits=2), 4, "0") * 
            "_param_infl_" * rpad(round(param_infl, digits=2), 4, "0") * 
            ".jld"

    save(path * name, data)
    print("Runtime " * string(round((time() - t1)  / 60.0, digits=4))  * " minutes\n")

end


#########################################################################################################################

function hybrid_state(args::Tuple{String,String,Int64,Int64,Int64,Bool,Float64,Int64,Int64,Float64})
    
    # time the experiment
    t1 = time()

    # Define experiment parameters
    time_series, method, seed, lag, shift, mda, obs_un, obs_dim, N_ens, state_infl = args

    # load the timeseries and associated parameters
    ts = load(time_series)::Dict{String,Any}
    diffusion = ts["diffusion"]::Float64
    f = ts["F"]::Float64
    tanl = ts["tanl"]::Float64
    h = 0.01
    dx_dt = L96.dx_dt
    step_model = rk4_step!
    
    # number of discrete forecast steps
    f_steps = convert(Int64, tanl / h)

    # number of analyses
<<<<<<< HEAD
    nanl = 25000
=======
    nanl = 25
>>>>>>> fa986376

    # set seed 
    Random.seed!(seed)
    
    # define the initial ensembles
    obs = ts["obs"]::Array{Float64, 2}
    init = obs[:, 1]
    sys_dim = length(init)
    ens = rand(MvNormal(init, I), N_ens)

    # define the observation sequence where we project the true state into the observation space and
    # perturb by white-in-time-and-space noise with standard deviation obs_un
    obs = obs[:, 1:nanl + 2 * lag + 1]
    truth = copy(obs)

    # define kwargs
    kwargs = Dict{String,Any}(
                "dx_dt" => dx_dt,
                "f_steps" => f_steps,
                "step_model" => step_model, 
                "dx_params" => [f],
                "h" => h,
                "diffusion" => diffusion,
                "shift" => shift,
                "mda" => mda 
                             )

    # define the observation operator, observation error covariance and observations with error 
    H = alternating_obs_operator(sys_dim, obs_dim, kwargs)
    obs_cov = obs_un^2.0 * I
    obs = H * obs + obs_un * rand(Normal(), size(obs))
    
    # create storage for the forecast and analysis statistics, indexed in relative time
    # the first index corresponds to time 1, last index corresponds to index nanl + 2 * lag + 1
    fore_rmse = Vector{Float64}(undef, nanl + 2 * lag + 1) 
    filt_rmse = Vector{Float64}(undef, nanl + 2 * lag + 1)
    anal_rmse = Vector{Float64}(undef, nanl + 2 * lag + 1)
    
    fore_spread = Vector{Float64}(undef, nanl + 2 * lag + 1)
    filt_spread = Vector{Float64}(undef, nanl + 2 * lag + 1)
    anal_spread = Vector{Float64}(undef, nanl + 2 * lag + 1)

    # perform an initial spin for the smoothed re-analyzed first prior estimate while handling 
    # new observations with a filtering step to prevent divergence of the forecast for long lags
    spin = true
    kwargs["spin"] = spin
    posterior = Array{Float64}(undef, sys_dim, N_ens, shift)
    kwargs["posterior"] = posterior
    
    # we will run through nanl + 2 * lag total analyses but discard the last-lag forecast values and
    # first-lag posterior values so that the statistics align on the same time points after the spin
    for i in 2: shift : nanl + lag + 1
        # perform assimilation of the DAW
        # we use the observation window from current time +1 to current time +lag
        if mda
            # NOTE: mda spin weights are only designed for shift=1
            if spin
                # for the first rebalancing step, all observations are new and get fully assimilated
                # observation weights are given with respect to a special window in terms of the
                # number of times the observation will be assimilated
                kwargs["obs_weights"] = [i-1:lag-1; ones(i-1) * lag] 
                kwargs["reb_weights"] = ones(lag) 

            elseif i <= lag
                # if still processing observations from the spin cycle, deal with special weights
                # given by the number of times the observation is assimilated
                obs_weights = [i-1:lag-1; ones(i-1) * lag]
                kwargs["obs_weights"] = obs_weights
                one_minus_α_k = (Vector{Float64}(1:lag)) ./ obs_weights
                kwargs["reb_weights"] = 1 ./ one_minus_α_k 

            else
                # otherwise equal weights
                kwargs["obs_weights"] = ones(lag) * lag
                kwargs["reb_weights"] = 1 ./ (Vector{Float64}(1:lag) ./ lag)
            end
        end

        # peform the analysis
        analysis = ls_smoother_hybrid(method, ens, H, obs[:, i: i + lag - 1], obs_cov, state_infl, kwargs)
        ens = analysis["ens"]
        fore = analysis["fore"]
        filt = analysis["filt"]
        post = analysis["post"]

        if spin
            for j in 1:lag 
                # compute forecast and filter statistics on the first lag states during spin period
                fore_rmse[i - 1 + j], fore_spread[i - 1 + j] = analyze_ensemble(fore[:, :, j], 
                                                                                    truth[:, i - 1 + j])
                
                filt_rmse[i - 1 + j], filt_spread[i - 1 + j] = analyze_ensemble(filt[:, :, j], 
                                                                                    truth[:, i - 1 + j])
            end

            for j in 1:shift
                # compute only the reanalyzed prior and the shift-forward forecasted reanalysis
                anal_rmse[i - 2 + j], anal_spread[i - 2 + j] = analyze_ensemble(post[:, :, j], truth[:, i - 2 + j])
            end

            # turn off the initial spin period, continue hereafter on the normal assimilation cycle
            spin = false
            kwargs["spin"] = spin

        else
            for j in 1:shift
                # compute the forecast, filter and analysis statistics
                # indices for the forecast, filter, analysis and truth arrays are in absolute time,
                # forecast / filter stats computed beyond the first lag period for the spin
                fore_rmse[i + lag - 1 - shift + j], 
                fore_spread[i + lag - 1 - shift + j] = analyze_ensemble(fore[:, :, j], 
                                                                                    truth[:, i + lag - 1 - shift + j])
                
                filt_rmse[i + lag - 1 - shift + j], 
                filt_spread[i + lag - 1 - shift + j] = analyze_ensemble(filt[:, :, j], 
                                                                                    truth[:, i + lag - 1 - shift + j])
                
                # analysis statistics computed beyond the first shift
                anal_rmse[i - 2 + j], anal_spread[i - 2 + j] = analyze_ensemble(post[:, :, j], truth[:, i - 2 + j])
            end
        end
    end

    # cut the statistics so that they align on the same absolute time points 
    fore_rmse = fore_rmse[2: nanl + 1]
    fore_spread = fore_spread[2: nanl + 1]
    filt_rmse = filt_rmse[2: nanl + 1]
    filt_spread = filt_spread[2: nanl + 1]
    anal_rmse = anal_rmse[2: nanl + 1]
    anal_spread = anal_spread[2: nanl + 1]

    data = Dict{String,Any}(
            "fore_rmse"=> fore_rmse,
            "filt_rmse"=> filt_rmse,
            "anal_rmse"=> anal_rmse,
            "fore_spread"=> fore_spread,
            "filt_spread"=> filt_spread,
            "anal_spread"=> anal_spread,
            "method"=> method,
            "seed" => seed, 
            "diffusion"=> diffusion,
            "sys_dim"=> sys_dim,
            "obs_dim"=> obs_dim, 
            "obs_un"=> obs_un,
            "nanl"=> nanl,
            "tanl"=> tanl,
            "lag"=> lag,
            "shift"=> shift,
            "mda" => mda,
            "h"=> h,
            "N_ens"=> N_ens, 
            "state_infl"=> round(state_infl, digits=2)
           )
    
    path = "./data/" * method * "_hybrid/" 
    name = method * 
            "_hybrid_smoother_l96_state_benchmark_seed_" * lpad(seed, 4, "0") * 
            "_sys_dim_" * lpad(sys_dim, 2, "0") * 
            "_obs_dim_" * lpad(obs_dim, 2, "0") * 
            "_obs_un_" * rpad(obs_un, 4, "0") *
            "_nanl_" * lpad(nanl, 5, "0") * 
            "_tanl_" * rpad(tanl, 4, "0") * 
            "_h_" * rpad(h, 4, "0") *
            "_lag_" * lpad(lag, 3, "0") * 
            "_shift_" * lpad(shift, 3, "0") * 
            "_mda_" * string(mda) *
            "_N_ens_" * lpad(N_ens, 3,"0") * 
            "_state_inflation_" * rpad(round(state_infl, digits=2), 4, "0") * 
            ".jld"


    save(path * name, data)
    print("Runtime " * string(round((time() - t1)  / 60.0, digits=4))  * " minutes\n")

end


#########################################################################################################################

function hybrid_adaptive_state(args::Tuple{String,String,Int64,Int64,Int64,Bool,Float64,Int64,Int64,Float64}, tail::Int64=3)
    
    # time the experiment
    t1 = time()

    # Define experiment parameters
    time_series, method, seed, lag, shift, mda, obs_un, obs_dim, N_ens, state_infl = args

    # load the timeseries and associated parameters
    ts = load(time_series)::Dict{String,Any}
    diffusion = ts["diffusion"]::Float64
    f = ts["F"]::Float64
    tanl = ts["tanl"]::Float64
    h = 0.01
    dx_dt = L96.dx_dt
    step_model = rk4_step!
    
    # number of discrete forecast steps
    f_steps = convert(Int64, tanl / h)

    # number of analyses
    nanl = 25

    # set seed 
    Random.seed!(seed)
    
    # define the initial ensembles
    obs = ts["obs"]::Array{Float64, 2}
    init = obs[:, 1]
    sys_dim = length(init)
    ens = rand(MvNormal(init, I), N_ens)

    # define the observation sequence where we project the true state into the observation space and
    # perturb by white-in-time-and-space noise with standard deviation obs_un
    obs = obs[:, 1:nanl + 2 * lag + 1]
    truth = copy(obs)

    # define kwargs
    kwargs = Dict{String,Any}(
                "dx_dt" => dx_dt,
                "f_steps" => f_steps,
                "step_model" => step_model, 
                "dx_params" => [f],
                "h" => h,
                "diffusion" => diffusion,
                "shift" => shift,
                "mda" => mda 
                             )

    if method == "etks_adaptive"
        tail_spin = true
        kwargs["tail_spin"] = tail_spin
        kwargs["analysis"] = Array{Float64}(undef, sys_dim, N_ens, lag)
        kwargs["analysis_innovations"] = Array{Float64}(undef, sys_dim, lag)
    end

    # define the observation operator, observation error covariance and observations with error 
    H = alternating_obs_operator(sys_dim, obs_dim, kwargs)
    obs_cov = obs_un^2.0 * I
    obs = H * obs + obs_un * rand(Normal(), size(obs))
    
    # create storage for the forecast and analysis statistics, indexed in relative time
    # the first index corresponds to time 1, last index corresponds to index nanl + 2 * lag + 1
    fore_rmse = Vector{Float64}(undef, nanl + 2 * lag + 1) 
    filt_rmse = Vector{Float64}(undef, nanl + 2 * lag + 1)
    anal_rmse = Vector{Float64}(undef, nanl + 2 * lag + 1)
    
    fore_spread = Vector{Float64}(undef, nanl + 2 * lag + 1)
    filt_spread = Vector{Float64}(undef, nanl + 2 * lag + 1)
    anal_spread = Vector{Float64}(undef, nanl + 2 * lag + 1)

    # perform an initial spin for the smoothed re-analyzed first prior estimate while handling 
    # new observations with a filtering step to prevent divergence of the forecast for long lags
    spin = true
    kwargs["spin"] = spin
    posterior = Array{Float64}(undef, sys_dim, N_ens, shift)
    kwargs["posterior"] = posterior
    
    # we will run through nanl + 2 * lag total analyses but discard the last-lag forecast values and
    # first-lag posterior values so that the statistics align on the same time points after the spin
    for i in 2: shift : nanl + lag + 1
        # perform assimilation of the DAW
        # we use the observation window from current time +1 to current time +lag
        if mda
            # NOTE: mda spin weights are only designed for shift=1
            if spin
                # for the first rebalancing step, all observations are new and get fully assimilated
                # observation weights are given with respect to a special window in terms of the
                # number of times the observation will be assimilated
                kwargs["obs_weights"] = [i-1:lag-1; ones(i-1) * lag] 
                kwargs["reb_weights"] = ones(lag) 

            elseif i <= lag
                # if still processing observations from the spin cycle, deal with special weights
                # given by the number of times the observation is assimilated
                obs_weights = [i-1:lag-1; ones(i-1) * lag]
                kwargs["obs_weights"] = obs_weights
                one_minus_α_k = (Vector{Float64}(1:lag)) ./ obs_weights
                kwargs["reb_weights"] = 1 ./ one_minus_α_k 

            else
                # otherwise equal weights
                kwargs["obs_weights"] = ones(lag) * lag
                kwargs["reb_weights"] = 1 ./ (Vector{Float64}(1:lag) ./ lag)
            end
        end

        # peform the analysis
        analysis = ls_smoother_hybrid(method, ens, H, obs[:, i: i + lag - 1], obs_cov, state_infl, kwargs)
        ens = analysis["ens"]
        fore = analysis["fore"]
        filt = analysis["filt"]
        post = analysis["post"]

        if method == "etks_adaptive"
            # cycle the analysis states for the new DAW
            kwargs["analysis"] = analysis["anal"]
            if tail_spin
                # check if we have reached a long enough tail of innovation statistics
                analysis_innovations = analysis["inno"]  
                if size(analysis_innovations, 2) / lag >= tail
                    # if so, stop the tail spin
                    tail_spin = false
                    kwargs["tail_spin"] = tail_spin
                end
            end 
            # cycle  the analysis states for the new DAW
            kwargs["analysis_innovations"] = analysis["inno"]
        end

        if spin
            for j in 1:lag 
                # compute forecast and filter statistics on the first lag states during spin period
                fore_rmse[i - 1 + j], fore_spread[i - 1 + j] = analyze_ensemble(fore[:, :, j], 
                                                                                    truth[:, i - 1 + j])
                
                filt_rmse[i - 1 + j], filt_spread[i - 1 + j] = analyze_ensemble(filt[:, :, j], 
                                                                                    truth[:, i - 1 + j])
            end

            for j in 1:shift
                # compute only the reanalyzed prior and the shift-forward forecasted reanalysis
                anal_rmse[i - 2 + j], anal_spread[i - 2 + j] = analyze_ensemble(post[:, :, j], truth[:, i - 2 + j])
            end

            # turn off the initial spin period, continue hereafter on the normal assimilation cycle
            spin = false
            kwargs["spin"] = spin

        else
            for j in 1:shift
                # compute the forecast, filter and analysis statistics
                # indices for the forecast, filter, analysis and truth arrays are in absolute time,
                # forecast / filter stats computed beyond the first lag period for the spin
                fore_rmse[i + lag - 1 - shift + j], 
                fore_spread[i + lag - 1 - shift + j] = analyze_ensemble(fore[:, :, j], 
                                                                                    truth[:, i + lag - 1 - shift + j])
                
                filt_rmse[i + lag - 1 - shift + j], 
                filt_spread[i + lag - 1 - shift + j] = analyze_ensemble(filt[:, :, j], 
                                                                                    truth[:, i + lag - 1 - shift + j])
                
                # analysis statistics computed beyond the first shift
                anal_rmse[i - 2 + j], anal_spread[i - 2 + j] = analyze_ensemble(post[:, :, j], truth[:, i - 2 + j])
            end
        end
    end

    # cut the statistics so that they align on the same absolute time points 
    fore_rmse = fore_rmse[2: nanl + 1]
    fore_spread = fore_spread[2: nanl + 1]
    filt_rmse = filt_rmse[2: nanl + 1]
    filt_spread = filt_spread[2: nanl + 1]
    anal_rmse = anal_rmse[2: nanl + 1]
    anal_spread = anal_spread[2: nanl + 1]

    data = Dict{String,Any}(
            "fore_rmse"=> fore_rmse,
            "filt_rmse"=> filt_rmse,
            "anal_rmse"=> anal_rmse,
            "fore_spread"=> fore_spread,
            "filt_spread"=> filt_spread,
            "anal_spread"=> anal_spread,
            "method"=> method,
            "seed" => seed, 
            "diffusion"=> diffusion,
            "sys_dim"=> sys_dim,
            "obs_dim"=> obs_dim, 
            "obs_un"=> obs_un,
            "nanl"=> nanl,
            "tanl"=> tanl,
            "lag"=> lag,
            "shift"=> shift,
            "mda" => mda,
            "h"=> h,
            "N_ens"=> N_ens, 
            "state_infl"=> round(state_infl, digits=2)
           )
    
    if method == "etks_adaptive"
        data["tail"] = tail
    end

    path = "./data/" * method * "_hybrid/" 
    name = method * 
            "_hybrid_smoother_l96_state_benchmark_seed_" * lpad(seed, 4, "0") * 
            "_sys_dim_" * lpad(sys_dim, 2, "0") * 
            "_obs_dim_" * lpad(obs_dim, 2, "0") * 
            "_obs_un_" * rpad(obs_un, 4, "0") *
            "_nanl_" * lpad(nanl, 5, "0") * 
            "_tanl_" * rpad(tanl, 4, "0") * 
            "_h_" * rpad(h, 4, "0") *
            "_lag_" * lpad(lag, 3, "0") * 
            "_shift_" * lpad(shift, 3, "0") * 
            "_mda_" * string(mda) *
            "_N_ens_" * lpad(N_ens, 3,"0") * 
            "_state_inflation_" * rpad(round(state_infl, digits=2), 4, "0") * 
            ".jld"


    save(path * name, data)
    print("Runtime " * string(round((time() - t1)  / 60.0, digits=4))  * " minutes\n")

end


#########################################################################################################################

function hybrid_param(args::Tuple{String,String,Int64,Int64,Int64,Bool,Float64,Int64,
                                  Float64,Float64,Int64,Float64,Float64})
    
    # time the experiment
    t1 = time()

    # Define experiment parameters
    time_series, method, seed, lag, shift, mda, obs_un, obs_dim, param_err, param_wlk, N_ens, state_infl, param_infl = args

    # load the timeseries and associated parameters
    ts = load(time_series)::Dict{String,Any}
    diffusion = ts["diffusion"]::Float64
    f = ts["F"]::Float64
    tanl = ts["tanl"]::Float64
    h = 0.01
    dx_dt = L96.dx_dt
    step_model = rk4_step!
    
    # number of discrete forecast steps
    f_steps = convert(Int64, tanl / h)

    # number of analyses
    nanl = 25000

    # set seed 
    Random.seed!(seed)
    
    # define the initialization for the ensemble mean 
    obs = ts["obs"]::Array{Float64, 2}
    init = obs[:, 1]
    sys_dim = length(init)

    # define the observation sequence where we project the true state into the observation space and
    # perturb by white-in-time-and-space noise with standard deviation obs_un
    obs = obs[:, 1:nanl + 2 * lag + 1]
    truth = copy(obs)
    
    # define the initial state ensemble
    ens = rand(MvNormal(init, I), N_ens)
    param_truth = [f]
    state_dim = length(init)
    sys_dim = state_dim + length(param_truth)

    # extend this by the parameter ensemble
    if length(param_truth) > 1
        # note here the covariance is supplied such that the standard deviation is a percent of the parameter value
        param_ens = rand(MvNormal(param_truth, diagm(param_truth * param_err).^2.0), N_ens)
    else
        # note here the standard deviation is supplied directly
        param_ens = rand(Normal(param_truth[1], param_truth[1]*param_err), 1, N_ens)
    end

    # define the extended state ensemble
    ens = [ens; param_ens]

    # define kwargs
    kwargs = Dict{String,Any}(
                "dx_dt" => dx_dt,
                "f_steps" => f_steps,
                "step_model" => step_model, 
                "dx_params" => [f],
                "h" => h,
                "diffusion" => diffusion,
                "state_dim" => state_dim,
                "shift" => shift,
                "param_wlk" => param_wlk,
                "param_infl" => param_infl,
                "mda" => mda 
                             )

    # define the observation sequence where we project the true state into the observation space and
    # perturb by white-in-time-and-space noise with standard deviation obs_un
    H = alternating_obs_operator(state_dim, obs_dim, kwargs) 
    obs =  H * obs + obs_un * rand(Normal(), size(obs))
    obs_cov = obs_un^2.0 * I

    # define the observation operator on the extended state, used for the ensemble
    H = alternating_obs_operator(sys_dim, obs_dim, kwargs) 
    
    # create storage for the forecast and analysis statistics, indexed in relative time
    # the first index corresponds to time 1, last index corresponds to index nanl + 2 * lag + 1
    fore_rmse = Vector{Float64}(undef, nanl + 2 * lag + 1) 
    filt_rmse = Vector{Float64}(undef, nanl + 2 * lag + 1)
    anal_rmse = Vector{Float64}(undef, nanl + 2 * lag + 1)
    para_rmse = Vector{Float64}(undef, nanl + 2 * lag + 1)
    
    fore_spread = Vector{Float64}(undef, nanl + 2 * lag + 1)
    filt_spread = Vector{Float64}(undef, nanl + 2 * lag + 1)
    anal_spread = Vector{Float64}(undef, nanl + 2 * lag + 1)
    para_spread = Vector{Float64}(undef, nanl + 2 * lag + 1)

    # perform an initial spin for the smoothed re-analyzed first prior estimate while handling 
    # new observations with a filtering step to prevent divergence of the forecast for long lags
    spin = true
    kwargs["spin"] = spin
    posterior = zeros(sys_dim, N_ens, shift)
    kwargs["posterior"] = posterior
    
    # we will run through nanl + 2 * lag total analyses but discard the last-lag forecast values and
    # first-lag posterior values so that the statistics align on the same time points after the spin
    for i in 2: shift : nanl + lag + 1
        # perform assimilation of the DAW
        # we use the observation window from current time +1 to current time +lag
        if mda
            # NOTE: mda spin weights are only designed for shift=1
            if spin
                # for the first rebalancing step, all observations are new and get fully assimilated
                # observation weights are given with respect to a special window in terms of the
                # number of times the observation will be assimilated
                kwargs["obs_weights"] = [i-1:lag-1; ones(i-1) * lag] 
                kwargs["reb_weights"] = ones(lag) 

            elseif i <= lag
                # if still processing observations from the spin cycle, deal with special weights
                # given by the number of times the observation is assimilated
                obs_weights = [i-1:lag-1; ones(i-1) * lag]
                kwargs["obs_weights"] = obs_weights
                one_minus_α_k = (Vector{Float64}(1:lag)) ./ obs_weights
                kwargs["reb_weights"] = 1 ./ one_minus_α_k 

            else
                # otherwise equal weights
                kwargs["obs_weights"] = ones(lag) * lag
                kwargs["reb_weights"] = 1 ./ (Vector{Float64}(1:lag) ./ lag)
            end
        end

        analysis = ls_smoother_hybrid(method, ens, H, obs[:, i: i + lag - 1], obs_cov, state_infl, kwargs)
        ens = analysis["ens"]
        fore = analysis["fore"]
        filt = analysis["filt"]
        post = analysis["post"]

        if spin
            for j in 1:lag 
                # compute forecast and filter statistics on the first lag states during spin period
                fore_rmse[i - 1 + j], 
                fore_spread[i - 1 + j] = analyze_ensemble(fore[1:state_dim, :, j], 
                                                          truth[:, i - 1 + j])
                
                filt_rmse[i - 1 + j], 
                filt_spread[i - 1 + j] = analyze_ensemble(filt[1:state_dim, :, j], 
                                                          truth[:, i - 1 + j])
                
            end

            for j in 1:shift
                # compute only the reanalyzed prior and the shift-forward forecasted reanalysis
                anal_rmse[i - 2 + j], 
                anal_spread[i - 2 + j] = analyze_ensemble(post[1:state_dim, :, j], 
                                                          truth[:, i - 2 + j])
                
                para_rmse[i - 2 + j], 
                para_spread[i - 2 + j] = analyze_ensemble_parameters(post[state_dim+1:end, :, j], 
                                                                     param_truth)
                
            end

            # turn off the initial spin period, continue hereafter on the normal assimilation cycle
            spin = false
            kwargs["spin"] = spin

        else
            for j in 1:shift
                # compute the forecast, filter and analysis statistics
                # indices for the forecast, filter, analysis and truth arrays are in absolute time,
                # forecast / filter stats computed beyond the first lag period for the spin
                fore_rmse[i + lag - 1 - shift + j], 
                fore_spread[i + lag - 1 - shift + j] = analyze_ensemble(fore[1:state_dim, :, j], 
                                                                        truth[:, i + lag - 1 - shift + j])
                
                filt_rmse[i + lag - 1 - shift + j], 
                filt_spread[i + lag - 1 - shift + j] = analyze_ensemble(filt[1:state_dim, :, j],
                                                                        truth[:, i + lag - 1 - shift + j])
                
                # analysis statistics computed beyond the first shift
                anal_rmse[i - 2 + j], 
                anal_spread[i - 2 + j] = analyze_ensemble(post[1:state_dim, :, j], 
                                                          truth[:, i - 2 + j])
                
                para_rmse[i - 2 + j], 
                para_spread[i - 2 + j] = analyze_ensemble_parameters(post[state_dim+1:end, :, j], 
                                                                     param_truth)

            end

        end

    end

    # cut the statistics so that they align on the same absolute time points 
    fore_rmse = fore_rmse[2: nanl + 1]
    fore_spread = fore_spread[2: nanl + 1]
    filt_rmse = filt_rmse[2: nanl + 1]
    filt_spread = filt_spread[2: nanl + 1]
    anal_rmse = anal_rmse[2: nanl + 1]
    anal_spread = anal_spread[2: nanl + 1]
    para_rmse = para_rmse[2: nanl + 1]
    para_spread = para_spread[2: nanl + 1]

    data = Dict{String,Any}(
            "fore_rmse"=> fore_rmse,
            "filt_rmse"=> filt_rmse,
            "anal_rmse"=> anal_rmse,
            "param_rmse"=> para_rmse,
            "fore_spread"=> fore_spread,
            "filt_spread"=> filt_spread,
            "anal_spread"=> anal_spread,
            "param_spread"=> para_spread,
            "method"=> method,
            "seed" => seed, 
            "diffusion"=> diffusion,
            "sys_dim"=> sys_dim,
            "obs_dim"=> obs_dim, 
            "obs_un"=> obs_un,
            "param_wlk" => param_wlk,
            "param_infl" => param_infl,
            "nanl"=> nanl,
            "tanl"=> tanl,
            "lag"=> lag,
            "shift"=> shift,
            "mda" => mda,
            "h"=> h,
            "N_ens"=> N_ens, 
            "state_infl"=> round(state_infl, digits=2),
            "param_infl"=> round(param_infl, digits=2)
           )
    

    path = "./data/" * method * "_hybrid/" 
    name = method * 
            "_hybrid_smoother_l96_param_benchmark_seed_" * lpad(seed, 4, "0") * 
            "_sys_dim_" * lpad(sys_dim, 2, "0") * 
            "_obs_dim_" * lpad(obs_dim, 2, "0") * 
            "_obs_un_" * rpad(obs_un, 4, "0") *
            "_param_err_" * rpad(param_err, 4, "0") * 
            "_param_wlk_" * rpad(param_wlk, 6, "0") * 
            "_nanl_" * lpad(nanl, 5, "0") * 
            "_tanl_" * rpad(tanl, 4, "0") * 
            "_h_" * rpad(h, 4, "0") *
            "_lag_" * lpad(lag, 3, "0") * 
            "_shift_" * lpad(shift, 3, "0") * 
            "_mda_" * string(mda) *
            "_N_ens_" * lpad(N_ens, 3,"0") * 
            "_state_inflation_" * rpad(round(state_infl, digits=2), 4, "0") * 
            "_param_infl_" * rpad(round(param_infl, digits=2), 4, "0") * 
            ".jld"


    save(path * name, data)
    print("Runtime " * string(round((time() - t1)  / 60.0, digits=4))  * " minutes\n")

end


#########################################################################################################################

function iterative_state(args::Tuple{String,String,Int64,Int64,Int64,Bool,Bool,Float64,Int64,Int64,Float64})
    
    # time the experiment
    t1 = time()

    # Define experiment parameters
    time_series, method, seed, lag, shift, adaptive, mda, obs_un, obs_dim, N_ens, state_infl = args

    # load the timeseries and associated parameters
    ts = load(time_series)::Dict{String,Any}
    diffusion = ts["diffusion"]::Float64
    f = ts["F"]::Float64
    tanl = ts["tanl"]::Float64
    h = 0.01
    dx_dt = L96.dx_dt
    step_model = rk4_step!
    
    # number of discrete forecast steps
    f_steps = convert(Int64, tanl / h)

    # number of analyses
    nanl = 2500

    # set seed 
    Random.seed!(seed)
    
    # define the initial ensembles, squeezing the sys_dim times 1 array from the timeseries generation
    obs = ts["obs"]::Array{Float64, 2}
    init = obs[:, 1]
    sys_dim = length(init)
    ens = rand(MvNormal(init, I), N_ens)

    # define the observation sequence where we project the true state into the observation space and
    # perturb by white-in-time-and-space noise with standard deviation obs_un
    obs = obs[:, 1:nanl + 2 * lag + 1]
    truth = copy(obs)

    # define kwargs
    kwargs = Dict{String,Any}(
                "dx_dt" => dx_dt,
                "f_steps" => f_steps,
                "step_model" => step_model, 
                "dx_params" => [f],
                "h" => h,
                "diffusion" => diffusion,
                "shift" => shift,
                "adaptive" => adaptive,
                "mda" => mda 
                             )

    # define the observation operator, observation error covariance and observations with error 
    H = alternating_obs_operator(sys_dim, obs_dim, kwargs)
    obs_cov = obs_un^2.0 * I
    obs = H * obs + obs_un * rand(Normal(), size(obs))
    
    # create storage for the forecast and analysis statistics, indexed in relative time
    # the first index corresponds to time 1, last index corresponds to index nanl + 2 * lag + 1
    fore_rmse = Vector{Float64}(undef, nanl + 2 * lag + 1) 
    filt_rmse = Vector{Float64}(undef, nanl + 2 * lag + 1)
    anal_rmse = Vector{Float64}(undef, nanl + 2 * lag + 1)
    
    fore_spread = Vector{Float64}(undef, nanl + 2 * lag + 1)
    filt_spread = Vector{Float64}(undef, nanl + 2 * lag + 1)
    anal_spread = Vector{Float64}(undef, nanl + 2 * lag + 1)

    # create storage for the iteration sequence
    iteration_sequence = Vector{Float64}(undef, nanl + 2 * lag + 1)
    k = 1

    # perform an initial spin for the smoothed re-analyzed first prior estimate while handling 
    # new observations with a filtering step to prevent divergence of the forecast for long lags
    spin = true
    kwargs["spin"] = spin
    posterior = zeros(sys_dim, N_ens, shift)
    kwargs["posterior"] = posterior
    
    # we will run through nanl + 2 * lag total analyses but discard the last-lag forecast values and
    # first-lag posterior values so that the statistics align on the same time points after the spin
    for i in 2: shift : nanl + lag + 1
        # perform assimilation of the DAW
        # we use the observation window from current time +1 to current time +lag
        if mda
            # if still processing observations from the spin cycle, deal with special weights
            # given by the number of times the observation is assimilated
            # NOTE: mda spin weights are only designed for shift=1
            if i <= lag
                kwargs["obs_weights"] = [i-1:lag-1; ones(i-1) * lag]

            # otherwise equal weights
            else
                kwargs["obs_weights"] = ones(lag) * lag
            end
        end
        
        analysis = ls_smoother_iterative(method, ens, H, obs[:, i: i + lag - 1], obs_cov, state_infl, kwargs)
        ens = analysis["ens"]
        fore = analysis["fore"]
        filt = analysis["filt"]
        post = analysis["post"]
        iteration_sequence[k] = analysis["iterations"][1]
        k+=1

        if spin
            for j in 1:lag 
                # compute forecast and filter statistics on the first lag states during spin period
                fore_rmse[i - 1 + j], fore_spread[i - 1 + j] = analyze_ensemble(fore[:, :, j], 
                                                                                    truth[:, i - 1 + j])
                
                filt_rmse[i - 1 + j], filt_spread[i - 1 + j] = analyze_ensemble(filt[:, :, j], 
                                                                                    truth[:, i - 1 + j])
                
            end

            for j in 1:shift
                # compute only the reanalyzed prior and the shift-forward forecasted reanalysis
                anal_rmse[i - 2 + j], anal_spread[i - 2 + j] = analyze_ensemble(post[:, :, j], truth[:, i - 2 + j])
                
            end

            # turn off the initial spin period, continue hereafter on the normal assimilation cycle
            spin = false
            kwargs["spin"] = spin

        else
            for j in 1:shift
                # compute the forecast, filter and analysis statistics
                # indices for the forecast, filter, analysis and truth arrays are in absolute time,
                # forecast / filter stats computed beyond the first lag period for the spin
                fore_rmse[i + lag - 1 - shift + j], 
                fore_spread[i + lag - 1 - shift + j] = analyze_ensemble(fore[:, :, j], 
                                                                                    truth[:, i + lag - 1 - shift + j])
                
                filt_rmse[i + lag - 1 - shift + j], 
                filt_spread[i + lag - 1 - shift + j] = analyze_ensemble(filt[:, :, j], 
                                                                                    truth[:, i + lag - 1 - shift + j])
                
                # analysis statistics computed beyond the first shift
                anal_rmse[i - 2 + j], anal_spread[i - 2 + j] = analyze_ensemble(post[:, :, j], truth[:, i - 2 + j])

            end

        end

    end

    # cut the statistics so that they align on the same absolute time points 
    fore_rmse = fore_rmse[2: nanl + 1]
    fore_spread = fore_spread[2: nanl + 1]
    filt_rmse = filt_rmse[2: nanl + 1]
    filt_spread = filt_spread[2: nanl + 1]
    anal_rmse = anal_rmse[2: nanl + 1]
    anal_spread = anal_spread[2: nanl + 1]
    iteration_sequence = iteration_sequence[2:nanl+1]

    data = Dict{String,Any}(
            "fore_rmse"=> fore_rmse,
            "filt_rmse"=> filt_rmse,
            "anal_rmse"=> anal_rmse,
            "fore_spread"=> fore_spread,
            "filt_spread"=> filt_spread,
            "anal_spread"=> anal_spread,
            "iteration_sequence" => iteration_sequence,
            "method"=> method,
            "seed" => seed, 
            "diffusion"=> diffusion,
            "sys_dim"=> sys_dim,
            "obs_dim"=> obs_dim, 
            "obs_un"=> obs_un,
            "nanl"=> nanl,
            "tanl"=> tanl,
            "lag"=> lag,
            "shift"=> shift,
            "adaptive" => adaptive,
            "mda" => mda,
            "h"=> h,
            "N_ens"=> N_ens, 
            "state_infl"=> round(state_infl, digits=2)
           )
    

    path = "./data/" * method * "/"
    name = method * 
            "_l96_state_benchmark_seed_" * lpad(seed, 4, "0") * 
            "_sys_dim_" * lpad(sys_dim, 2, "0") * 
            "_obs_dim_" * lpad(obs_dim, 2, "0") * 
            "_obs_un_" * rpad(obs_un, 4, "0") *
            "_nanl_" * lpad(nanl, 5, "0") * 
            "_tanl_" * rpad(tanl, 4, "0") * 
            "_h_" * rpad(h, 4, "0") *
            "_lag_" * lpad(lag, 3, "0") * 
            "_shift_" * lpad(shift, 3, "0") * 
            "_adaptive_" * string(adaptive) *
            "_mda_" * string(mda) *
            "_N_ens_" * lpad(N_ens, 3,"0") * 
            "_state_inflation_" * rpad(round(state_infl, digits=2), 4, "0") * 
            ".jld"


    save(path * name, data)
    print("Runtime " * string(round((time() - t1)  / 60.0, digits=4))  * " minutes\n")

end


#########################################################################################################################

end<|MERGE_RESOLUTION|>--- conflicted
+++ resolved
@@ -414,11 +414,7 @@
     f_steps = convert(Int64, tanl / h)
 
     # number of analyses
-<<<<<<< HEAD
     nanl = 25000
-=======
-    nanl = 25
->>>>>>> fa986376
 
     # set seed 
     Random.seed!(seed)
