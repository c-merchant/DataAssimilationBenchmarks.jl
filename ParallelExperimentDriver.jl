########################################################################################################################
module ParallelExperimentDriver 
########################################################################################################################
# imports and exports
using Distributed
using Debugger
@everywhere push!(LOAD_PATH, "/data/gpfs/home/cgrudzien/da_benchmark")
@everywhere push!(LOAD_PATH, "/data/gpfs/home/cgrudzien/da_benchmark/methods")
@everywhere push!(LOAD_PATH, "/data/gpfs/home/cgrudzien/da_benchmark/models")
@everywhere push!(LOAD_PATH, "/data/gpfs/home/cgrudzien/da_benchmark/experiments")
@everywhere using FilterExps, SmootherExps, EnsembleKalmanSchemes, DeSolvers, L96

########################################################################################################################
########################################################################################################################
## Timeseries data 
########################################################################################################################
# observation timeseries to load into the experiment as truth twin
# timeseries are named by the model, seed to initialize, the integration scheme used to produce, number of analyses,
# the spinup length, and the time length between observation points
#
time_series = "./data/timeseries/l96_timeseries_seed_0000_dim_40_diff_0.00_tanl_0.05_nanl_50000_spin_5000_h_0.010.jld"
#time_series = "./data/timeseries/l96_timeseries_seed_0000_dim_40_diff_0.00_tanl_0.10_nanl_50000_spin_5000_h_0.010.jld"
#time_series = "./data/timeseries/l96_timeseries_seed_0000_dim_40_diff_0.10_tanl_0.05_nanl_50000_spin_5000_h_0.005.jld"
#time_series = "./data/timeseries/l96_timeseries_seed_0000_dim_40_diff_0.10_tanl_0.10_nanl_50000_spin_5000_h_0.005.jld"
########################################################################################################################

########################################################################################################################
## Experiment parameter generation 
########################################################################################################################
########################################################################################################################

########################################################################################################################
# Filters
########################################################################################################################
########################################################################################################################
# filter_state 
########################################################################################################################
## [time_series, scheme, seed, obs_un, obs_dim, N_ens, infl] = args
#
<<<<<<< HEAD
schemes = ["enkf", "etkf"]
seed = 0
obs_un = 1.0
obs_dim = 40
N_ens = 14:41
infl = LinRange(1.0, 1.20, 21)

# load the experiments
args = Tuple[]
for scheme in schemes
    for N in N_ens
        for α in infl
            tmp = (time_series, scheme, seed, obs_un, obs_dim, N, α)
            push!(args, tmp)
        end
    end
end

experiment = FilterExps.filter_state


=======
#schemes = ["enkf-n-primal", "enkf-n-primal-ls", "enkf-n-dual"]
#seed = 0
#obs_un = 1.0
#obs_dim = 40
#N_ens = 15:43
#infl = [1.0]#LinRange(1.0, 1.20, 21)
#
## load the experiments
#args = Tuple[]
#for scheme in schemes
#    for N in N_ens
#        for α in infl
#            tmp = (time_series, scheme, seed, obs_un, obs_dim, N, α)
#            push!(args, tmp)
#        end
#    end
#end
#
#experiment = FilterExps.filter_state
#
#
>>>>>>> 6c34edb9
########################################################################################################################
# filter_param 
########################################################################################################################
## [time_series, scheme, seed, obs_un, obs_dim, param_err, param_wlk, N_ens, state_infl, param_infl] = args
#
#schemes = ["enkf", "etkf"]
#seed = 0
#obs_un = 1.0
#obs_dim = 40
#param_err = 0.03
#param_wlk = [0.0000, 0.0001, 0.0010, 0.0100]
#N_ens = 14:41
#state_infl = LinRange(1.0, 1.20, 21)
#param_infl = LinRange(1.0, 1.00, 1)
#
## load the experiments
#args = Tuple[]
#for scheme in schemes
#    for wlk in param_wlk
#        for N in N_ens
#            for s_infl in state_infl
#                for p_infl in param_infl
#                    tmp = (time_series, scheme, seed, obs_un, obs_dim, param_err, wlk, N, s_infl, p_infl)
#                    push!(args, tmp)
#                end
#            end
#        end
#    end
#end
#
#experiment = FilterExps.filter_param
#
#
########################################################################################################################
########################################################################################################################
# Classic smoothers
########################################################################################################################
## classic_state parallel run, arguments are
## time_series, method, seed, lag, shift, obs_un, obs_dim, N_ens, state_infl = args
#
#schemes = ["enks", "etks"]
#seed = 0
#lag = 1:5:51
#shift = 1
#obs_un = 1.0
#obs_dim = 40
#N_ens = 14:41
#state_infl = LinRange(1.0, 1.20, 21)
#param_infl = LinRange(1.0, 1.00, 1)
#
## load the experiments
#args = Tuple[]
#for scheme in schemes
#    for l in lag
#        for N in N_ens
#            for s_infl in state_infl
#                tmp = (time_series, scheme, seed, l, shift, obs_un, obs_dim, N, s_infl)
#                push!(args, tmp)
#            end
#        end
#    end
#end
#
#experiment = SmootherExps.classic_state
#
#
########################################################################################################################
## classic_param single run for debugging, arguments are
##  [time_series, method, seed, lag, shift, obs_un, obs_dim, param_err, param_wlk, N_ens, state_infl, param_infl = args
#
#schemes = ["enks", "etks"]
#seed = 0
#lag = 1:5:51
#shift = 1
#obs_un = 1.0
#obs_dim = 40
#N_ens = 14:41
#param_err = 0.03
#param_wlk = [0.0000, 0.0001, 0.0010, 0.0100]
#state_infl = LinRange(1.0, 1.20, 21)
#param_infl = LinRange(1.0, 1.00, 1)
#
## load the experiments
#args = Tuple[]
#for scheme in schemes
#    for l in lag
#        for N in N_ens
#            for wlk in param_wlk
#                for s_infl in state_infl
#                    for p_infl in param_infl
#                        tmp = (time_series, scheme, seed, l, shift, obs_un, obs_dim, param_err, wlk, N, s_infl, p_infl)
#                        push!(args, tmp)
#                    end
#                end
#            end
#        end
#    end
#end
#
#experiment = SmootherExps.classic_param
#
#
########################################################################################################################

########################################################################################################################
# Hybrid smoothers
########################################################################################################################
# hybrid_state single run for degbugging, arguments are
# [time_series, method, seed, lag, shift, mda, obs_un, obs_dim, N_ens, state_infl = args

schemes = ["enks-n-primal", "enks-n-primal-ls"]
seed = 0
lag = 1:3:52
shift = 1
obs_un = 1.0
obs_dim = 40
N_ens = 15:2:43
state_infl = [1.0]#LinRange(1.0, 1.10, 11)
mdas = [false]

# load the experiments
args = Tuple[]
for scheme in schemes
    for l in lag
        for N in N_ens
            for s_infl in state_infl
                for m in mdas
                    tmp = (time_series, scheme, seed, l, shift, m, obs_un, obs_dim, N, s_infl)
                    push!(args, tmp)
                end
            end
        end
    end
end

experiment = SmootherExps.single_iteration_state

########################################################################################################################
# hybrid_param single run for debugging, arguments are
# time_series, method, seed, lag, shift, mda, obs_un, obs_dim, param_err, param_wlk, N_ens, state_infl, param_infl = args
#
#schemes = ["etks"]
#seed = 0
#lag = 1:5:51
#shift = 1
#obs_un = 1.0
#obs_dim = 40
#N_ens = 15:2:43
#param_err = 0.03
#param_wlk = [0.0000, 0.0001, 0.0010, 0.0100]
#state_infl = LinRange(1.0, 1.10, 11)
#param_infl = LinRange(1.0, 1.00, 1)
#mda = [true, false]
#
## load the experiments
#args = Tuple[]
#for scheme in schemes
#    for l in lag
#        for N in N_ens
#            for s_infl in state_infl
#                for p_infl in param_infl
#                    for wlk in param_wlk
#                        for da in mda
#                            tmp = (time_series, scheme, seed, l, shift, da, obs_un, obs_dim, param_err, wlk, N, s_infl, p_infl)
#                            push!(args, tmp)
#                        end
#                    end
#                end
#            end
#        end
#    end
#end
#
#experiment = SmootherExps.hybrid_param
#
<<<<<<< HEAD
#schemes = ["etks"]
#seed = 0
#lag = 1:5:51
#shift = 1
#obs_un = 1.0
#obs_dim = 40
#N_ens = 15:2:43
#param_err = 0.03
#param_wlk = [0.0000, 0.0001, 0.0010, 0.0100]
#state_infl = LinRange(1.0, 1.10, 11)
#param_infl = LinRange(1.0, 1.00, 1)
#mda = [true, false]
#
## load the experiments
#args = Tuple[]
#for scheme in schemes
#    for l in lag
#        for N in N_ens
#            for s_infl in state_infl
#                for p_infl in param_infl
#                    for wlk in param_wlk
#                        for da in mda
#                            tmp = (time_series, scheme, seed, l, shift, da, obs_un, obs_dim, param_err, wlk, N, s_infl, p_infl)
#                            push!(args, tmp)
#                        end
#                    end
#                end
#            end
#        end
#    end
#end
#
#experiment = SmootherExps.hybrid_param
#
=======
>>>>>>> 6c34edb9
########################################################################################################################
########################################################################################################################
# Run the experiments in parallel over the parameter values
########################################################################################################################
########################################################################################################################
pmap(experiment, args)

end<|MERGE_RESOLUTION|>--- conflicted
+++ resolved
@@ -37,29 +37,6 @@
 ########################################################################################################################
 ## [time_series, scheme, seed, obs_un, obs_dim, N_ens, infl] = args
 #
-<<<<<<< HEAD
-schemes = ["enkf", "etkf"]
-seed = 0
-obs_un = 1.0
-obs_dim = 40
-N_ens = 14:41
-infl = LinRange(1.0, 1.20, 21)
-
-# load the experiments
-args = Tuple[]
-for scheme in schemes
-    for N in N_ens
-        for α in infl
-            tmp = (time_series, scheme, seed, obs_un, obs_dim, N, α)
-            push!(args, tmp)
-        end
-    end
-end
-
-experiment = FilterExps.filter_state
-
-
-=======
 #schemes = ["enkf-n-primal", "enkf-n-primal-ls", "enkf-n-dual"]
 #seed = 0
 #obs_un = 1.0
@@ -81,7 +58,6 @@
 #experiment = FilterExps.filter_state
 #
 #
->>>>>>> 6c34edb9
 ########################################################################################################################
 # filter_param 
 ########################################################################################################################
@@ -257,43 +233,6 @@
 #
 #experiment = SmootherExps.hybrid_param
 #
-<<<<<<< HEAD
-#schemes = ["etks"]
-#seed = 0
-#lag = 1:5:51
-#shift = 1
-#obs_un = 1.0
-#obs_dim = 40
-#N_ens = 15:2:43
-#param_err = 0.03
-#param_wlk = [0.0000, 0.0001, 0.0010, 0.0100]
-#state_infl = LinRange(1.0, 1.10, 11)
-#param_infl = LinRange(1.0, 1.00, 1)
-#mda = [true, false]
-#
-## load the experiments
-#args = Tuple[]
-#for scheme in schemes
-#    for l in lag
-#        for N in N_ens
-#            for s_infl in state_infl
-#                for p_infl in param_infl
-#                    for wlk in param_wlk
-#                        for da in mda
-#                            tmp = (time_series, scheme, seed, l, shift, da, obs_un, obs_dim, param_err, wlk, N, s_infl, p_infl)
-#                            push!(args, tmp)
-#                        end
-#                    end
-#                end
-#            end
-#        end
-#    end
-#end
-#
-#experiment = SmootherExps.hybrid_param
-#
-=======
->>>>>>> 6c34edb9
 ########################################################################################################################
 ########################################################################################################################
 # Run the experiments in parallel over the parameter values
